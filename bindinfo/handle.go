--- conflicted
+++ resolved
@@ -231,15 +231,7 @@
 		return err1
 	}
 	for i := range record.Bindings {
-<<<<<<< HEAD
-		record.Bindings[i].CreateTime = types.NewTime(types.FromGoTime(oracle.GetTimeFromTS(txn.StartTS())), mysql.TypeDatetime, 3)
-=======
-		record.Bindings[i].CreateTime = types.Time{
-			Time: types.FromGoTime(oracle.GetTimeFromTS(txn.StartTS())),
-			Type: mysql.TypeTimestamp,
-			Fsp:  3,
-		}
->>>>>>> 1881d95a
+		record.Bindings[i].CreateTime = types.NewTime(types.FromGoTime(oracle.GetTimeFromTS(txn.StartTS())), mysql.TypeTimestamp, 3)
 		record.Bindings[i].UpdateTime = record.Bindings[0].CreateTime
 
 		// insert the BindRecord to the storage.
@@ -288,31 +280,11 @@
 		return err1
 	}
 
-<<<<<<< HEAD
-	updateTs := types.NewTime(types.FromGoTime(oracle.GetTimeFromTS(txn.StartTS())), mysql.TypeDatetime, 3)
-	oldBindRecord := h.GetBindRecord(parser.DigestNormalized(record.OriginalSQL), record.OriginalSQL, record.Db)
-	bindingSQLs := make([]string, 0, len(record.Bindings))
-	for i := range record.Bindings {
-		record.Bindings[i].Status = deleted
-		record.Bindings[i].UpdateTime = updateTs
-		if oldBindRecord == nil {
-			continue
-		}
-		binding := oldBindRecord.FindBinding(record.Bindings[i].id)
-		if binding != nil {
-			bindingSQLs = append(bindingSQLs, binding.BindSQL)
-		}
-=======
-	updateTs := types.Time{
-		Time: types.FromGoTime(oracle.GetTimeFromTS(txn.StartTS())),
-		Type: mysql.TypeTimestamp,
-		Fsp:  3,
-	}
+	updateTs := types.NewTime(types.FromGoTime(oracle.GetTimeFromTS(txn.StartTS())), mysql.TypeTimestamp, 3)
 
 	bindSQL := ""
 	if binding != nil {
 		bindSQL = binding.BindSQL
->>>>>>> 1881d95a
 	}
 
 	_, err = exec.Execute(context.TODO(), h.logicalDeleteBindInfoSQL(originalSQL, db, updateTs, bindSQL))
@@ -710,11 +682,7 @@
 				if bind.Status != Rejected {
 					continue
 				}
-<<<<<<< HEAD
-				updateTime, err := bind.UpdateTime.GoTime(time.UTC)
-=======
 				dur, err := bind.SinceUpdateTime()
->>>>>>> 1881d95a
 				// Should not happen.
 				if err != nil {
 					continue
