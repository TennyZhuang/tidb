// Copyright 2017 PingCAP, Inc.
//
// Licensed under the Apache License, Version 2.0 (the "License");
// you may not use this file except in compliance with the License.
// You may obtain a copy of the License at
//
//     http://www.apache.org/licenses/LICENSE-2.0
//
// Unless required by applicable law or agreed to in writing, software
// distributed under the License is distributed on an "AS IS" BASIS,
// See the License for the specific language governing permissions and
// limitations under the License.

package config

import (
	"crypto/tls"
	"crypto/x509"
	"encoding/base64"
	"encoding/json"
	"fmt"
	"io/ioutil"
	"net/url"
	"os"
	"path/filepath"
	"strings"
	"sync/atomic"
	"time"

	"github.com/BurntSushi/toml"
	"github.com/pingcap/errors"
	zaplog "github.com/pingcap/log"
	"github.com/pingcap/parser/mysql"
	"github.com/pingcap/parser/terror"
	"github.com/pingcap/tidb/util/logutil"
	tracing "github.com/uber/jaeger-client-go/config"
	"go.uber.org/zap"
)

// Config number limitations
const (
	MaxLogFileSize = 4096 // MB
	// DefTxnTotalSizeLimit is the default value of TxnTxnTotalSizeLimit.
	DefTxnTotalSizeLimit = 100 * 1024 * 1024
	// DefMaxIndexLength is the maximum index length(in bytes). This value is consistent with MySQL.
	DefMaxIndexLength = 3072
	// DefMaxOfMaxIndexLength is the maximum index length(in bytes) for TiDB v3.0.7 and previous version.
	DefMaxOfMaxIndexLength = 3072 * 4
	// DefPort is the default port of TiDB
	DefPort = 4000
	// DefStatusPort is the default status port of TiBD
	DefStatusPort = 10080
)

// Valid config maps
var (
	ValidStorage = map[string]bool{
		"mocktikv": true,
		"tikv":     true,
	}
	// checkTableBeforeDrop enable to execute `admin check table` before `drop table`.
	CheckTableBeforeDrop = false
	// checkBeforeDropLDFlag is a go build flag.
	checkBeforeDropLDFlag = "None"
	// tempStorageDirName is the default temporary storage dir name by base64 encoding a string `port/statusPort`
	tempStorageDirName = encodeDefTempStorageDir(DefPort, DefStatusPort)
)

// Config contains configuration options.
type Config struct {
	Host             string          `toml:"host" json:"host"`
	AdvertiseAddress string          `toml:"advertise-address" json:"advertise-address"`
	Port             uint            `toml:"port" json:"port"`
	Cors             string          `toml:"cors" json:"cors"`
	Store            string          `toml:"store" json:"store"`
	Path             string          `toml:"path" json:"path"`
	Socket           string          `toml:"socket" json:"socket"`
	Lease            string          `toml:"lease" json:"lease"`
	RunDDL           bool            `toml:"run-ddl" json:"run-ddl"`
	SplitTable       bool            `toml:"split-table" json:"split-table"`
	TokenLimit       uint            `toml:"token-limit" json:"token-limit"`
	OOMUseTmpStorage bool            `toml:"oom-use-tmp-storage" json:"oom-use-tmp-storage"`
	TempStoragePath  string          `toml:"tmp-storage-path" json:"tmp-storage-path"`
	OOMAction        string          `toml:"oom-action" json:"oom-action"`
	MemQuotaQuery    int64           `toml:"mem-quota-query" json:"mem-quota-query"`
	EnableStreaming  bool            `toml:"enable-streaming" json:"enable-streaming"`
	EnableBatchDML   bool            `toml:"enable-batch-dml" json:"enable-batch-dml"`
	TxnLocalLatches  TxnLocalLatches `toml:"-" json:"-"`
	// Set sys variable lower-case-table-names, ref: https://dev.mysql.com/doc/refman/5.7/en/identifier-case-sensitivity.html.
	// TODO: We actually only support mode 2, which keeps the original case, but the comparison is case-insensitive.
	LowerCaseTableNames int               `toml:"lower-case-table-names" json:"lower-case-table-names"`
	ServerVersion       string            `toml:"server-version" json:"server-version"`
	Log                 Log               `toml:"log" json:"log"`
	Security            Security          `toml:"security" json:"security"`
	Status              Status            `toml:"status" json:"status"`
	Performance         Performance       `toml:"performance" json:"performance"`
	PreparedPlanCache   PreparedPlanCache `toml:"prepared-plan-cache" json:"prepared-plan-cache"`
	OpenTracing         OpenTracing       `toml:"opentracing" json:"opentracing"`
	ProxyProtocol       ProxyProtocol     `toml:"proxy-protocol" json:"proxy-protocol"`
	TiKVClient          TiKVClient        `toml:"tikv-client" json:"tikv-client"`
	Binlog              Binlog            `toml:"binlog" json:"binlog"`
	CompatibleKillQuery bool              `toml:"compatible-kill-query" json:"compatible-kill-query"`
	Plugin              Plugin            `toml:"plugin" json:"plugin"`
	PessimisticTxn      PessimisticTxn    `toml:"pessimistic-txn" json:"pessimistic-txn"`
	CheckMb4ValueInUTF8 bool              `toml:"check-mb4-value-in-utf8" json:"check-mb4-value-in-utf8"`
	MaxIndexLength      int               `toml:"max-index-length" json:"max-index-length"`
	// AlterPrimaryKey is used to control alter primary key feature.
	AlterPrimaryKey bool `toml:"alter-primary-key" json:"alter-primary-key"`
	// TreatOldVersionUTF8AsUTF8MB4 is use to treat old version table/column UTF8 charset as UTF8MB4. This is for compatibility.
	// Currently not support dynamic modify, because this need to reload all old version schema.
	TreatOldVersionUTF8AsUTF8MB4 bool `toml:"treat-old-version-utf8-as-utf8mb4" json:"treat-old-version-utf8-as-utf8mb4"`
	// EnableTableLock indicate whether enable table lock.
	// TODO: remove this after table lock features stable.
	EnableTableLock     bool        `toml:"enable-table-lock" json:"enable-table-lock"`
	DelayCleanTableLock uint64      `toml:"delay-clean-table-lock" json:"delay-clean-table-lock"`
	SplitRegionMaxNum   uint64      `toml:"split-region-max-num" json:"split-region-max-num"`
	StmtSummary         StmtSummary `toml:"stmt-summary" json:"stmt-summary"`
	// RepairMode indicates that the TiDB is in the repair mode for table meta.
	RepairMode      bool     `toml:"repair-mode" json:"repair-mode"`
	RepairTableList []string `toml:"repair-table-list" json:"repair-table-list"`
	// IsolationRead indicates that the TiDB reads data from which isolation level(engine and label).
	IsolationRead IsolationRead `toml:"isolation-read" json:"isolation-read"`
	// MaxServerConnections is the maximum permitted number of simultaneous client connections.
	MaxServerConnections uint32 `toml:"max-server-connections" json:"max-server-connections"`
	// NewCollationsEnabledOnFirstBootstrap indicates if the new collations are enabled, it effects only when a TiDB cluster bootstrapped on the first time.
	NewCollationsEnabledOnFirstBootstrap bool `toml:"new_collations_enabled_on_first_bootstrap" json:"new_collations_enabled_on_first_bootstrap"`
	// Experimental contains parameters for experimental features.
	Experimental Experimental `toml:"experimental" json:"experimental"`
	// EnableDynamicConfig enables the TiDB to fetch configs from PD and update itself during runtime.
	// see https://github.com/pingcap/tidb/pull/13660 for more details.
	EnableDynamicConfig bool `toml:"enable-dynamic-config" json:"enable-dynamic-config"`
	// EnableCollectExecutionInfo enables the TiDB to collect execution info.
	EnableCollectExecutionInfo bool `toml:"enable-collect-execution-info" json:"enable-collect-execution-info"`
}

// UpdateTempStoragePath is to update the `TempStoragePath` if port/statusPort was changed
// and the `tmp-storage-path` was not specified in the conf.toml or was specified the same as the default value.
func (c *Config) UpdateTempStoragePath() {
	if c.TempStoragePath == tempStorageDirName {
		c.TempStoragePath = encodeDefTempStorageDir(c.Port, c.Status.StatusPort)
	}
}

func encodeDefTempStorageDir(port, statusPort uint) string {
	dirName := base64.URLEncoding.EncodeToString([]byte(fmt.Sprintf("%v/%v", port, statusPort)))
	return filepath.Join(os.TempDir(), "tidb", dirName, "tmp-storage")
}

// nullableBool defaults unset bool options to unset instead of false, which enables us to know if the user has set 2
// conflict options at the same time.
type nullableBool struct {
	IsValid bool
	IsTrue  bool
}

var (
	nbUnset = nullableBool{false, false}
	nbFalse = nullableBool{true, false}
	nbTrue  = nullableBool{true, true}
)

func (b *nullableBool) toBool() bool {
	return b.IsValid && b.IsTrue
}

func (b nullableBool) MarshalJSON() ([]byte, error) {
	switch b {
	case nbTrue:
		return json.Marshal(true)
	case nbFalse:
		return json.Marshal(false)
	default:
		return json.Marshal(nil)
	}
}

func (b *nullableBool) UnmarshalText(text []byte) error {
	str := string(text)
	switch str {
	case "", "null":
		*b = nbUnset
		return nil
	case "true":
		*b = nbTrue
	case "false":
		*b = nbFalse
	default:
		*b = nbUnset
		return errors.New("Invalid value for bool type: " + str)
	}
	return nil
}

func (b nullableBool) MarshalText() ([]byte, error) {
	if !b.IsValid {
		return []byte(""), nil
	}
	if b.IsTrue {
		return []byte("true"), nil
	}
	return []byte("false"), nil
}

func (b *nullableBool) UnmarshalJSON(data []byte) error {
	var err error
	var v interface{}
	if err = json.Unmarshal(data, &v); err != nil {
		return err
	}
	switch raw := v.(type) {
	case bool:
		*b = nullableBool{true, raw}
	default:
		*b = nbUnset
	}
	return err
}

// Log is the log section of config.
type Log struct {
	// Log level.
	Level string `toml:"level" json:"level"`
	// Log format. one of json, text, or console.
	Format string `toml:"format" json:"format"`
	// Disable automatic timestamps in output. Deprecated: use EnableTimestamp instead.
	DisableTimestamp nullableBool `toml:"disable-timestamp" json:"disable-timestamp"`
	// EnableTimestamp enables automatic timestamps in log output.
	EnableTimestamp nullableBool `toml:"enable-timestamp" json:"enable-timestamp"`
	// DisableErrorStack stops annotating logs with the full stack error
	// message. Deprecated: use EnableErrorStack instead.
	DisableErrorStack nullableBool `toml:"disable-error-stack" json:"disable-error-stack"`
	// EnableErrorStack enables annotating logs with the full stack error
	// message.
	EnableErrorStack nullableBool `toml:"enable-error-stack" json:"enable-error-stack"`
	// File log config.
	File logutil.FileLogConfig `toml:"file" json:"file"`

	EnableSlowLog       bool   `toml:"enable-slow-log" json:"enable-slow-log"`
	SlowQueryFile       string `toml:"slow-query-file" json:"slow-query-file"`
	SlowThreshold       uint64 `toml:"slow-threshold" json:"slow-threshold"`
	ExpensiveThreshold  uint   `toml:"expensive-threshold" json:"expensive-threshold"`
	QueryLogMaxLen      uint64 `toml:"query-log-max-len" json:"query-log-max-len"`
	RecordPlanInSlowLog uint32 `toml:"record-plan-in-slow-log" json:"record-plan-in-slow-log"`
}

func (l *Log) getDisableTimestamp() bool {
	if l.EnableTimestamp == nbUnset && l.DisableTimestamp == nbUnset {
		return false
	}
	if l.EnableTimestamp == nbUnset {
		return l.DisableTimestamp.toBool()
	}
	return !l.EnableTimestamp.toBool()
}

func (l *Log) getDisableErrorStack() bool {
	if l.EnableErrorStack == nbUnset && l.DisableErrorStack == nbUnset {
		return true
	}
	if l.EnableErrorStack == nbUnset {
		return l.DisableErrorStack.toBool()
	}
	return !l.EnableErrorStack.toBool()
}

// Security is the security section of the config.
type Security struct {
	SkipGrantTable         bool     `toml:"skip-grant-table" json:"skip-grant-table"`
	SSLCA                  string   `toml:"ssl-ca" json:"ssl-ca"`
	SSLCert                string   `toml:"ssl-cert" json:"ssl-cert"`
	SSLKey                 string   `toml:"ssl-key" json:"ssl-key"`
	RequireSecureTransport bool     `toml:"require-secure-transport" json:"require-secure-transport"`
	ClusterSSLCA           string   `toml:"cluster-ssl-ca" json:"cluster-ssl-ca"`
	ClusterSSLCert         string   `toml:"cluster-ssl-cert" json:"cluster-ssl-cert"`
	ClusterSSLKey          string   `toml:"cluster-ssl-key" json:"cluster-ssl-key"`
	ClusterVerifyCN        []string `toml:"cluster-verify-cn" json:"cluster-verify-cn"`
}

// The ErrConfigValidationFailed error is used so that external callers can do a type assertion
// to defer handling of this specific error when someone does not want strict type checking.
// This is needed only because logging hasn't been set up at the time we parse the config file.
// This should all be ripped out once strict config checking is made the default behavior.
type ErrConfigValidationFailed struct {
	confFile       string
	UndecodedItems []string
}

func (e *ErrConfigValidationFailed) Error() string {
	return fmt.Sprintf("config file %s contained unknown configuration options: %s", e.confFile, strings.Join(e.UndecodedItems, ", "))
}

// ToTLSConfig generates tls's config based on security section of the config.
func (s *Security) ToTLSConfig() (tlsConfig *tls.Config, err error) {
	if len(s.ClusterSSLCA) != 0 {
		certPool := x509.NewCertPool()
		// Create a certificate pool from the certificate authority
		var ca []byte
		ca, err = ioutil.ReadFile(s.ClusterSSLCA)
		if err != nil {
			err = errors.Errorf("could not read ca certificate: %s", err)
			return
		}
		// Append the certificates from the CA
		if !certPool.AppendCertsFromPEM(ca) {
			err = errors.New("failed to append ca certs")
			return
		}
		tlsConfig = &tls.Config{
			RootCAs:   certPool,
			ClientCAs: certPool,
		}

		if len(s.ClusterSSLCert) != 0 && len(s.ClusterSSLKey) != 0 {
			getCert := func() (*tls.Certificate, error) {
				// Load the client certificates from disk
				cert, err := tls.LoadX509KeyPair(s.ClusterSSLCert, s.ClusterSSLKey)
				if err != nil {
					return nil, errors.Errorf("could not load client key pair: %s", err)
				}
				return &cert, nil
			}
			// pre-test cert's loading.
			if _, err = getCert(); err != nil {
				return
			}
			tlsConfig.GetClientCertificate = func(info *tls.CertificateRequestInfo) (certificate *tls.Certificate, err error) {
				return getCert()
			}
			tlsConfig.GetCertificate = func(info *tls.ClientHelloInfo) (certificate *tls.Certificate, err error) {
				return getCert()
			}
		}
	}
	return
}

// Status is the status section of the config.
type Status struct {
	StatusHost      string `toml:"status-host" json:"status-host"`
	MetricsAddr     string `toml:"metrics-addr" json:"metrics-addr"`
	StatusPort      uint   `toml:"status-port" json:"status-port"`
	MetricsInterval uint   `toml:"metrics-interval" json:"metrics-interval"`
	ReportStatus    bool   `toml:"report-status" json:"report-status"`
	RecordQPSbyDB   bool   `toml:"record-db-qps" json:"record-db-qps"`
}

// Performance is the performance section of the config.
type Performance struct {
	MaxProcs            uint    `toml:"max-procs" json:"max-procs"`
	MaxMemory           uint64  `toml:"max-memory" json:"max-memory"`
	StatsLease          string  `toml:"stats-lease" json:"stats-lease"`
	StmtCountLimit      uint    `toml:"stmt-count-limit" json:"stmt-count-limit"`
	FeedbackProbability float64 `toml:"feedback-probability" json:"feedback-probability"`
	QueryFeedbackLimit  uint    `toml:"query-feedback-limit" json:"query-feedback-limit"`
	PseudoEstimateRatio float64 `toml:"pseudo-estimate-ratio" json:"pseudo-estimate-ratio"`
	ForcePriority       string  `toml:"force-priority" json:"force-priority"`
	BindInfoLease       string  `toml:"bind-info-lease" json:"bind-info-lease"`
	TxnTotalSizeLimit   uint64  `toml:"txn-total-size-limit" json:"txn-total-size-limit"`
	TCPKeepAlive        bool    `toml:"tcp-keep-alive" json:"tcp-keep-alive"`
	CrossJoin           bool    `toml:"cross-join" json:"cross-join"`
	RunAutoAnalyze      bool    `toml:"run-auto-analyze" json:"run-auto-analyze"`
}

// PlanCache is the PlanCache section of the config.
type PlanCache struct {
	Enabled  bool `toml:"enabled" json:"enabled"`
	Capacity uint `toml:"capacity" json:"capacity"`
	Shards   uint `toml:"shards" json:"shards"`
}

// TxnLocalLatches is the TxnLocalLatches section of the config.
type TxnLocalLatches struct {
	Enabled  bool `toml:"-" json:"-"`
	Capacity uint `toml:"-" json:"-"`
}

// PreparedPlanCache is the PreparedPlanCache section of the config.
type PreparedPlanCache struct {
	Enabled          bool    `toml:"enabled" json:"enabled"`
	Capacity         uint    `toml:"capacity" json:"capacity"`
	MemoryGuardRatio float64 `toml:"memory-guard-ratio" json:"memory-guard-ratio"`
}

// OpenTracing is the opentracing section of the config.
type OpenTracing struct {
	Enable     bool                `toml:"enable" json:"enable"`
	RPCMetrics bool                `toml:"rpc-metrics" json:"rpc-metrics"`
	Sampler    OpenTracingSampler  `toml:"sampler" json:"sampler"`
	Reporter   OpenTracingReporter `toml:"reporter" json:"reporter"`
}

// OpenTracingSampler is the config for opentracing sampler.
// See https://godoc.org/github.com/uber/jaeger-client-go/config#SamplerConfig
type OpenTracingSampler struct {
	Type                    string        `toml:"type" json:"type"`
	Param                   float64       `toml:"param" json:"param"`
	SamplingServerURL       string        `toml:"sampling-server-url" json:"sampling-server-url"`
	MaxOperations           int           `toml:"max-operations" json:"max-operations"`
	SamplingRefreshInterval time.Duration `toml:"sampling-refresh-interval" json:"sampling-refresh-interval"`
}

// OpenTracingReporter is the config for opentracing reporter.
// See https://godoc.org/github.com/uber/jaeger-client-go/config#ReporterConfig
type OpenTracingReporter struct {
	QueueSize           int           `toml:"queue-size" json:"queue-size"`
	BufferFlushInterval time.Duration `toml:"buffer-flush-interval" json:"buffer-flush-interval"`
	LogSpans            bool          `toml:"log-spans" json:"log-spans"`
	LocalAgentHostPort  string        `toml:"local-agent-host-port" json:"local-agent-host-port"`
}

// ProxyProtocol is the PROXY protocol section of the config.
type ProxyProtocol struct {
	// PROXY protocol acceptable client networks.
	// Empty string means disable PROXY protocol,
	// * means all networks.
	Networks string `toml:"networks" json:"networks"`
	// PROXY protocol header read timeout, Unit is second.
	HeaderTimeout uint `toml:"header-timeout" json:"header-timeout"`
}

// TiKVClient is the config for tikv client.
type TiKVClient struct {
	// GrpcConnectionCount is the max gRPC connections that will be established
	// with each tikv-server.
	GrpcConnectionCount uint `toml:"grpc-connection-count" json:"grpc-connection-count"`
	// After a duration of this time in seconds if the client doesn't see any activity it pings
	// the server to see if the transport is still alive.
	GrpcKeepAliveTime uint `toml:"grpc-keepalive-time" json:"grpc-keepalive-time"`
	// After having pinged for keepalive check, the client waits for a duration of Timeout in seconds
	// and if no activity is seen even after that the connection is closed.
	GrpcKeepAliveTimeout uint `toml:"grpc-keepalive-timeout" json:"grpc-keepalive-timeout"`
	// CommitTimeout is the max time which command 'commit' will wait.
	CommitTimeout string `toml:"commit-timeout" json:"commit-timeout"`

	// MaxBatchSize is the max batch size when calling batch commands API.
	MaxBatchSize uint `toml:"max-batch-size" json:"max-batch-size"`
	// If TiKV load is greater than this, TiDB will wait for a while to avoid little batch.
	OverloadThreshold uint `toml:"overload-threshold" json:"overload-threshold"`
	// MaxBatchWaitTime in nanosecond is the max wait time for batch.
	MaxBatchWaitTime time.Duration `toml:"max-batch-wait-time" json:"max-batch-wait-time"`
	// BatchWaitSize is the max wait size for batch.
	BatchWaitSize uint `toml:"batch-wait-size" json:"batch-wait-size"`
	// EnableChunkRPC indicate the data encode in chunk format for coprocessor requests.
	EnableChunkRPC bool `toml:"enable-chunk-rpc" json:"enable-chunk-rpc"`
	// If a Region has not been accessed for more than the given duration (in seconds), it
	// will be reloaded from the PD.
	RegionCacheTTL uint `toml:"region-cache-ttl" json:"region-cache-ttl"`
	// If a store has been up to the limit, it will return error for successive request to
	// prevent the store occupying too much token in dispatching level.
	StoreLimit int64 `toml:"store-limit" json:"store-limit"`

	CoprCache CoprocessorCache `toml:"copr-cache" json:"copr-cache"`
}

// CoprocessorCache is the config for coprocessor cache.
type CoprocessorCache struct {
	// Whether to enable the copr cache. The copr cache saves the result from TiKV Coprocessor in the memory and
	// reuses the result when corresponding data in TiKV is unchanged, on a region basis.
	Enabled bool `toml:"enabled" json:"enabled"`
	// The capacity in MB of the cache.
	CapacityMB float64 `toml:"capacity-mb" json:"capacity-mb"`
	// Only cache requests whose result set is small.
	AdmissionMaxResultMB float64 `toml:"admission-max-result-mb" json:"admission-max-result-mb"`
	// Only cache requests takes notable time to process.
	AdmissionMinProcessMs uint64 `toml:"admission-min-process-ms" json:"admission-min-process-ms"`
}

// Binlog is the config for binlog.
type Binlog struct {
	Enable bool `toml:"enable" json:"enable"`
	// If IgnoreError is true, when writing binlog meets error, TiDB would
	// ignore the error.
	IgnoreError  bool   `toml:"ignore-error" json:"ignore-error"`
	WriteTimeout string `toml:"write-timeout" json:"write-timeout"`
	// Use socket file to write binlog, for compatible with kafka version tidb-binlog.
	BinlogSocket string `toml:"binlog-socket" json:"binlog-socket"`
	// The strategy for sending binlog to pump, value can be "range" or "hash" now.
	Strategy string `toml:"strategy" json:"strategy"`
}

// Plugin is the config for plugin
type Plugin struct {
	Dir  string `toml:"dir" json:"dir"`
	Load string `toml:"load" json:"load"`
}

// PessimisticTxn is the config for pessimistic transaction.
type PessimisticTxn struct {
	// Enable must be true for 'begin lock' or session variable to start a pessimistic transaction.
	Enable bool `toml:"enable" json:"enable"`
	// The max count of retry for a single statement in a pessimistic transaction.
	MaxRetryCount uint `toml:"max-retry-count" json:"max-retry-count"`
}

// StmtSummary is the config for statement summary.
type StmtSummary struct {
	// Enable statement summary or not.
	Enable bool `toml:"enable" json:"enable"`
	// Enable summary internal query.
	EnableInternalQuery bool `toml:"enable-internal-query" json:"enable-internal-query"`
	// The maximum number of statements kept in memory.
	MaxStmtCount uint `toml:"max-stmt-count" json:"max-stmt-count"`
	// The maximum length of displayed normalized SQL and sample SQL.
	MaxSQLLength uint `toml:"max-sql-length" json:"max-sql-length"`
	// The refresh interval of statement summary.
	RefreshInterval int `toml:"refresh-interval" json:"refresh-interval"`
	// The maximum history size of statement summary.
	HistorySize int `toml:"history-size" json:"history-size"`
}

// IsolationRead is the config for isolation read.
type IsolationRead struct {
	// Engines filters tidb-server access paths by engine type.
	Engines []string `toml:"engines" json:"engines"`
}

// Experimental controls the features that are still experimental: their semantics, interfaces are subject to change.
// Using these features in the production environment is not recommended.
type Experimental struct {
	// Whether enable the syntax like `auto_random(3)` on the primary key column.
	AllowAutoRandom bool `toml:"allow-auto-random" json:"allow-auto-random"`
	// Whether enable creating expression index.
	AllowsExpressionIndex bool `toml:"allow-expression-index" json:"allow-expression-index"`
}

var defaultConf = Config{
	Host:                         "0.0.0.0",
	AdvertiseAddress:             "",
	Port:                         DefPort,
	Cors:                         "",
	Store:                        "mocktikv",
	Path:                         "/tmp/tidb",
	RunDDL:                       true,
	SplitTable:                   true,
	Lease:                        "45s",
	TokenLimit:                   1000,
	OOMUseTmpStorage:             true,
	TempStoragePath:              tempStorageDirName,
	OOMAction:                    OOMActionCancel,
	MemQuotaQuery:                1 << 30,
	EnableStreaming:              false,
	EnableBatchDML:               false,
	CheckMb4ValueInUTF8:          true,
	MaxIndexLength:               3072,
	AlterPrimaryKey:              false,
	TreatOldVersionUTF8AsUTF8MB4: true,
	EnableTableLock:              false,
	DelayCleanTableLock:          0,
	SplitRegionMaxNum:            1000,
	RepairMode:                   false,
	RepairTableList:              []string{},
	MaxServerConnections:         0,
	TxnLocalLatches: TxnLocalLatches{
		Enabled:  false,
		Capacity: 0,
	},
	LowerCaseTableNames: 2,
	ServerVersion:       "",
	Log: Log{
		Level:               "info",
		Format:              "text",
		File:                logutil.NewFileLogConfig(logutil.DefaultLogMaxSize),
		SlowQueryFile:       "tidb-slow.log",
		SlowThreshold:       logutil.DefaultSlowThreshold,
		ExpensiveThreshold:  10000,
		DisableErrorStack:   nbUnset,
		EnableErrorStack:    nbUnset, // If both options are nbUnset, getDisableErrorStack() returns true
		EnableTimestamp:     nbUnset,
		DisableTimestamp:    nbUnset, // If both options are nbUnset, getDisableTimestamp() returns false
		QueryLogMaxLen:      logutil.DefaultQueryLogMaxLen,
		RecordPlanInSlowLog: logutil.DefaultRecordPlanInSlowLog,
		EnableSlowLog:       logutil.DefaultTiDBEnableSlowLog,
	},
	Status: Status{
		ReportStatus:    true,
		StatusHost:      "0.0.0.0",
		StatusPort:      DefStatusPort,
		MetricsInterval: 15,
		RecordQPSbyDB:   false,
	},
	Performance: Performance{
		MaxMemory:           0,
		TCPKeepAlive:        true,
		CrossJoin:           true,
		StatsLease:          "3s",
		RunAutoAnalyze:      true,
		StmtCountLimit:      5000,
		FeedbackProbability: 0.05,
		QueryFeedbackLimit:  1024,
		PseudoEstimateRatio: 0.8,
		ForcePriority:       "NO_PRIORITY",
		BindInfoLease:       "3s",
		TxnTotalSizeLimit:   DefTxnTotalSizeLimit,
	},
	ProxyProtocol: ProxyProtocol{
		Networks:      "",
		HeaderTimeout: 5,
	},
	PreparedPlanCache: PreparedPlanCache{
		Enabled:          false,
		Capacity:         100,
		MemoryGuardRatio: 0.1,
	},
	OpenTracing: OpenTracing{
		Enable: false,
		Sampler: OpenTracingSampler{
			Type:  "const",
			Param: 1.0,
		},
		Reporter: OpenTracingReporter{},
	},
	TiKVClient: TiKVClient{
		GrpcConnectionCount:  4,
		GrpcKeepAliveTime:    10,
		GrpcKeepAliveTimeout: 3,
		CommitTimeout:        "41s",

		MaxBatchSize:      128,
		OverloadThreshold: 200,
		MaxBatchWaitTime:  0,
		BatchWaitSize:     8,

		EnableChunkRPC: true,

		RegionCacheTTL: 600,
		StoreLimit:     0,

		CoprCache: CoprocessorCache{
			// WARNING: Currently Coprocessor Cache may lead to inconsistent result. Do not open it.
			// These config items are hidden from user, so that fill them with zero value instead of default value.
			Enabled:               false,
			CapacityMB:            0,
			AdmissionMaxResultMB:  0,
			AdmissionMinProcessMs: 0,

			// If you still want to use Coprocessor Cache, here are some recommended configurations:
			// Enabled:               true,
			// CapacityMB:            1000,
			// AdmissionMaxResultMB:  10,
			// AdmissionMinProcessMs: 5,
		},
	},
	Binlog: Binlog{
		WriteTimeout: "15s",
		Strategy:     "range",
	},
	PessimisticTxn: PessimisticTxn{
		Enable:        true,
		MaxRetryCount: 256,
	},
	StmtSummary: StmtSummary{
		Enable:              true,
		EnableInternalQuery: false,
		MaxStmtCount:        200,
		MaxSQLLength:        4096,
		RefreshInterval:     1800,
		HistorySize:         24,
	},
	IsolationRead: IsolationRead{
		Engines: []string{"tikv", "tiflash", "tidb"},
	},
	Experimental: Experimental{
		AllowAutoRandom:       false,
		AllowsExpressionIndex: false,
	},
<<<<<<< HEAD
	EnableDynamicConfig:        true,
	EnableCollectExecutionInfo: true,
=======
	EnableDynamicConfig: false,
>>>>>>> e5bd867c
}

var (
	globalConf atomic.Value
)

// NewConfig creates a new config instance with default value.
func NewConfig() *Config {
	conf := defaultConf
	return &conf
}

// GetGlobalConfig returns the global configuration for this server.
// It should store configuration from command line and configuration file.
// Other parts of the system can read the global configuration use this function.
func GetGlobalConfig() *Config {
	return globalConf.Load().(*Config)
}

// StoreGlobalConfig stores a new config to the globalConf. It mostly uses in the test to avoid some data races.
func StoreGlobalConfig(config *Config) {
	globalConf.Store(config)
}

var deprecatedConfig = map[string]struct{}{
	"pessimistic-txn.ttl":        {},
	"log.file.log-rotate":        {},
	"txn-local-latches":          {},
	"txn-local-latches.enabled":  {},
	"txn-local-latches.capacity": {},
}

func isAllDeprecatedConfigItems(items []string) bool {
	for _, item := range items {
		if _, ok := deprecatedConfig[item]; !ok {
			return false
		}
	}
	return true
}

// InitializeConfig initialize the global config handler.
// The function enforceCmdArgs is used to merge the config file with command arguments:
// For example, if you start TiDB by the command "./tidb-server --port=3000", the port number should be
// overwritten to 3000 and ignore the port number in the config file.
func InitializeConfig(confPath string, configCheck, configStrict bool, reloadFunc ConfReloadFunc, enforceCmdArgs func(*Config)) {
	cfg := GetGlobalConfig()
	var err error
	if confPath != "" {
		if err = cfg.Load(confPath); err != nil {
			// Unused config item error turns to warnings.
			if tmp, ok := err.(*ErrConfigValidationFailed); ok {
				// This block is to accommodate an interim situation where strict config checking
				// is not the default behavior of TiDB. The warning message must be deferred until
				// logging has been set up. After strict config checking is the default behavior,
				// This should all be removed.
				if (!configCheck && !configStrict) || isAllDeprecatedConfigItems(tmp.UndecodedItems) {
					fmt.Fprintln(os.Stderr, err.Error())
					err = nil
				}
			}
		}

		terror.MustNil(err)
	} else {
		// configCheck should have the config file specified.
		if configCheck {
			fmt.Fprintln(os.Stderr, "config check failed", errors.New("no config file specified for config-check"))
			os.Exit(1)
		}
	}
	enforceCmdArgs(cfg)

	if err := cfg.Valid(); err != nil {
		if !filepath.IsAbs(confPath) {
			if tmp, err := filepath.Abs(confPath); err == nil {
				confPath = tmp
			}
		}
		fmt.Fprintln(os.Stderr, "load config file:", confPath)
		fmt.Fprintln(os.Stderr, "invalid config", err)
		os.Exit(1)
	}
	if configCheck {
		fmt.Println("config check successful")
		os.Exit(0)
	}
	StoreGlobalConfig(cfg)
}

// Load loads config options from a toml file.
func (c *Config) Load(confFile string) error {
	metaData, err := toml.DecodeFile(confFile, c)
	if c.TokenLimit == 0 {
		c.TokenLimit = 1000
	}
	if len(c.ServerVersion) > 0 {
		mysql.ServerVersion = c.ServerVersion
	}
	// If any items in confFile file are not mapped into the Config struct, issue
	// an error and stop the server from starting.
	undecoded := metaData.Undecoded()
	if len(undecoded) > 0 && err == nil {
		var undecodedItems []string
		for _, item := range undecoded {
			undecodedItems = append(undecodedItems, item.String())
		}
		err = &ErrConfigValidationFailed{confFile, undecodedItems}
	}

	return err
}

// Valid checks if this config is valid.
func (c *Config) Valid() error {
	if c.Log.EnableErrorStack == c.Log.DisableErrorStack && c.Log.EnableErrorStack != nbUnset {
		logutil.BgLogger().Warn(fmt.Sprintf("\"enable-error-stack\" (%v) conflicts \"disable-error-stack\" (%v). \"disable-error-stack\" is deprecated, please use \"enable-error-stack\" instead. disable-error-stack is ignored.", c.Log.EnableErrorStack, c.Log.DisableErrorStack))
		// if two options conflict, we will use the value of EnableErrorStack
		c.Log.DisableErrorStack = nbUnset
	}
	if c.Log.EnableTimestamp == c.Log.DisableTimestamp && c.Log.EnableTimestamp != nbUnset {
		logutil.BgLogger().Warn(fmt.Sprintf("\"enable-timestamp\" (%v) conflicts \"disable-timestamp\" (%v). \"disable-timestamp\" is deprecated, please use \"enable-timestamp\" instead", c.Log.EnableTimestamp, c.Log.DisableTimestamp))
		// if two options conflict, we will use the value of EnableTimestamp
		c.Log.DisableTimestamp = nbUnset
	}
	if c.Security.SkipGrantTable && !hasRootPrivilege() {
		return fmt.Errorf("TiDB run with skip-grant-table need root privilege")
	}
	if _, ok := ValidStorage[c.Store]; !ok {
		nameList := make([]string, 0, len(ValidStorage))
		for k, v := range ValidStorage {
			if v {
				nameList = append(nameList, k)
			}
		}
		return fmt.Errorf("invalid store=%s, valid storages=%v", c.Store, nameList)
	}
	if c.Store == "mocktikv" && !c.RunDDL {
		return fmt.Errorf("can't disable DDL on mocktikv")
	}
	if c.MaxIndexLength < DefMaxIndexLength || c.MaxIndexLength > DefMaxOfMaxIndexLength {
		return fmt.Errorf("max-index-length should be [%d, %d]", DefMaxIndexLength, DefMaxOfMaxIndexLength)
	}
	if c.Log.File.MaxSize > MaxLogFileSize {
		return fmt.Errorf("invalid max log file size=%v which is larger than max=%v", c.Log.File.MaxSize, MaxLogFileSize)
	}
	c.OOMAction = strings.ToLower(c.OOMAction)
	if c.OOMAction != OOMActionLog && c.OOMAction != OOMActionCancel {
		return fmt.Errorf("unsupported OOMAction %v, TiDB only supports [%v, %v]", c.OOMAction, OOMActionLog, OOMActionCancel)
	}

	// lower_case_table_names is allowed to be 0, 1, 2
	if c.LowerCaseTableNames < 0 || c.LowerCaseTableNames > 2 {
		return fmt.Errorf("lower-case-table-names should be 0 or 1 or 2")
	}

	if c.TxnLocalLatches.Enabled && c.TxnLocalLatches.Capacity == 0 {
		return fmt.Errorf("txn-local-latches.capacity can not be 0")
	}

	// For tikvclient.
	if c.TiKVClient.GrpcConnectionCount == 0 {
		return fmt.Errorf("grpc-connection-count should be greater than 0")
	}

	if c.Performance.TxnTotalSizeLimit > 100<<20 && c.Binlog.Enable {
		return fmt.Errorf("txn-total-size-limit should be less than %d with binlog enabled", 100<<20)
	}
	if c.Performance.TxnTotalSizeLimit > 10<<30 {
		return fmt.Errorf("txn-total-size-limit should be less than %d", 10<<30)
	}

	if c.StmtSummary.MaxStmtCount <= 0 {
		return fmt.Errorf("max-stmt-count in [stmt-summary] should be greater than 0")
	}
	if c.StmtSummary.HistorySize < 0 {
		return fmt.Errorf("history-size in [stmt-summary] should be greater than or equal to 0")
	}
	if c.StmtSummary.RefreshInterval <= 0 {
		return fmt.Errorf("refresh-interval in [stmt-summary] should be greater than 0")
	}

	if c.AlterPrimaryKey && c.Experimental.AllowAutoRandom {
		return fmt.Errorf("allow-auto-random is unavailable when alter-primary-key is enabled")
	}
	if c.PreparedPlanCache.Capacity < 1 {
		return fmt.Errorf("capacity in [prepared-plan-cache] should be at least 1")
	}
	if len(c.IsolationRead.Engines) < 1 {
		return fmt.Errorf("the number of [isolation-read]engines for isolation read should be at least 1")
	}
	for _, engine := range c.IsolationRead.Engines {
		if engine != "tidb" && engine != "tikv" && engine != "tiflash" {
			return fmt.Errorf("type of [isolation-read]engines can't be %v should be one of tidb or tikv or tiflash", engine)
		}
	}

	// test log level
	l := zap.NewAtomicLevel()
	return l.UnmarshalText([]byte(c.Log.Level))
}

func hasRootPrivilege() bool {
	return os.Geteuid() == 0
}

// TableLockEnabled uses to check whether enabled the table lock feature.
func TableLockEnabled() bool {
	return GetGlobalConfig().EnableTableLock
}

// TableLockDelayClean uses to get the time of delay clean table lock.
var TableLockDelayClean = func() uint64 {
	return GetGlobalConfig().DelayCleanTableLock
}

// ToLogConfig converts *Log to *logutil.LogConfig.
func (l *Log) ToLogConfig() *logutil.LogConfig {
	return logutil.NewLogConfig(l.Level, l.Format, l.SlowQueryFile, l.File, l.getDisableTimestamp(), func(config *zaplog.Config) { config.DisableErrorVerbose = l.getDisableErrorStack() })
}

// ToTracingConfig converts *OpenTracing to *tracing.Configuration.
func (t *OpenTracing) ToTracingConfig() *tracing.Configuration {
	ret := &tracing.Configuration{
		Disabled:   !t.Enable,
		RPCMetrics: t.RPCMetrics,
		Reporter:   &tracing.ReporterConfig{},
		Sampler:    &tracing.SamplerConfig{},
	}
	ret.Reporter.QueueSize = t.Reporter.QueueSize
	ret.Reporter.BufferFlushInterval = t.Reporter.BufferFlushInterval
	ret.Reporter.LogSpans = t.Reporter.LogSpans
	ret.Reporter.LocalAgentHostPort = t.Reporter.LocalAgentHostPort

	ret.Sampler.Type = t.Sampler.Type
	ret.Sampler.Param = t.Sampler.Param
	ret.Sampler.SamplingServerURL = t.Sampler.SamplingServerURL
	ret.Sampler.MaxOperations = t.Sampler.MaxOperations
	ret.Sampler.SamplingRefreshInterval = t.Sampler.SamplingRefreshInterval
	return ret
}

func init() {
	conf := defaultConf
	StoreGlobalConfig(&conf)
	if checkBeforeDropLDFlag == "1" {
		CheckTableBeforeDrop = true
	}
}

// The following constants represents the valid action configurations for OOMAction.
// NOTE: Although the values is case insensitive, we should use lower-case
// strings because the configuration value will be transformed to lower-case
// string and compared with these constants in the further usage.
const (
	OOMActionCancel = "cancel"
	OOMActionLog    = "log"
)

// ParsePath parses this path.
func ParsePath(path string) (etcdAddrs []string, disableGC bool, err error) {
	var u *url.URL
	u, err = url.Parse(path)
	if err != nil {
		err = errors.Trace(err)
		return
	}
	if strings.ToLower(u.Scheme) != "tikv" {
		err = errors.Errorf("Uri scheme expected [tikv] but found [%s]", u.Scheme)
		logutil.BgLogger().Error("parsePath error", zap.Error(err))
		return
	}
	switch strings.ToLower(u.Query().Get("disableGC")) {
	case "true":
		disableGC = true
	case "false", "":
	default:
		err = errors.New("disableGC flag should be true/false")
		return
	}
	etcdAddrs = strings.Split(u.Host, ",")
	return
}<|MERGE_RESOLUTION|>--- conflicted
+++ resolved
@@ -663,12 +663,8 @@
 		AllowAutoRandom:       false,
 		AllowsExpressionIndex: false,
 	},
-<<<<<<< HEAD
-	EnableDynamicConfig:        true,
+	EnableDynamicConfig:        false,
 	EnableCollectExecutionInfo: true,
-=======
-	EnableDynamicConfig: false,
->>>>>>> e5bd867c
 }
 
 var (
