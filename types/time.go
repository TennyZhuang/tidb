// Copyright 2015 PingCAP, Inc.
//
// Licensed under the Apache License, Version 2.0 (the "License");
// you may not use this file except in compliance with the License.
// You may obtain a copy of the License at
//
//     http://www.apache.org/licenses/LICENSE-2.0
//
// Unless required by applicable law or agreed to in writing, software
// distributed under the License is distributed on an "AS IS" BASIS,
// See the License for the specific language governing permissions and
// limitations under the License.

package types

import (
	"bytes"
	"fmt"
	"io"
	"math"
	"regexp"
	"strconv"
	"strings"
	gotime "time"
	"unicode"

	"github.com/pingcap/errors"
	"github.com/pingcap/parser/mysql"
	"github.com/pingcap/parser/terror"
	"github.com/pingcap/tidb/sessionctx/stmtctx"
	"github.com/pingcap/tidb/util/logutil"
	tidbMath "github.com/pingcap/tidb/util/math"
)

// Time format without fractional seconds precision.
const (
	DateFormat = "2006-01-02"
	TimeFormat = "2006-01-02 15:04:05"
	// TimeFSPFormat is time format with fractional seconds precision.
	TimeFSPFormat = "2006-01-02 15:04:05.000000"
)

const (
	// MinYear is the minimum for mysql year type.
	MinYear int16 = 1901
	// MaxYear is the maximum for mysql year type.
	MaxYear int16 = 2155
	// MaxDuration is the maximum for duration.
	MaxDuration int64 = 838*10000 + 59*100 + 59
	// MinTime is the minimum for mysql time type.
	MinTime = -gotime.Duration(838*3600+59*60+59) * gotime.Second
	// MaxTime is the maximum for mysql time type.
	MaxTime = gotime.Duration(838*3600+59*60+59) * gotime.Second
	// ZeroDatetimeStr is the string representation of a zero datetime.
	ZeroDatetimeStr = "0000-00-00 00:00:00"
	// ZeroDateStr is the string representation of a zero date.
	ZeroDateStr = "0000-00-00"

	// TimeMaxHour is the max hour for mysql time type.
	TimeMaxHour = 838
	// TimeMaxMinute is the max minute for mysql time type.
	TimeMaxMinute = 59
	// TimeMaxSecond is the max second for mysql time type.
	TimeMaxSecond = 59
	// TimeMaxValue is the maximum value for mysql time type.
	TimeMaxValue = TimeMaxHour*10000 + TimeMaxMinute*100 + TimeMaxSecond
	// TimeMaxValueSeconds is the maximum second value for mysql time type.
	TimeMaxValueSeconds = TimeMaxHour*3600 + TimeMaxMinute*60 + TimeMaxSecond
)

const (
	// YearIndex is index of 'YEARS-MONTHS DAYS HOURS:MINUTES:SECONDS.MICROSECONDS' expr Format
	YearIndex = 0 + iota
	// MonthIndex is index of 'YEARS-MONTHS DAYS HOURS:MINUTES:SECONDS.MICROSECONDS' expr Format
	MonthIndex
	// DayIndex is index of 'YEARS-MONTHS DAYS HOURS:MINUTES:SECONDS.MICROSECONDS' expr Format
	DayIndex
	// HourIndex is index of 'YEARS-MONTHS DAYS HOURS:MINUTES:SECONDS.MICROSECONDS' expr Format
	HourIndex
	// MinuteIndex is index of 'YEARS-MONTHS DAYS HOURS:MINUTES:SECONDS.MICROSECONDS' expr Format
	MinuteIndex
	// SecondIndex is index of 'YEARS-MONTHS DAYS HOURS:MINUTES:SECONDS.MICROSECONDS' expr Format
	SecondIndex
	// MicrosecondIndex is index of 'YEARS-MONTHS DAYS HOURS:MINUTES:SECONDS.MICROSECONDS' expr Format
	MicrosecondIndex
)

const (
	// YearMonthMaxCnt is max parameters count 'YEARS-MONTHS' expr Format allowed
	YearMonthMaxCnt = 2
	// DayHourMaxCnt is max parameters count 'DAYS HOURS' expr Format allowed
	DayHourMaxCnt = 2
	// DayMinuteMaxCnt is max parameters count 'DAYS HOURS:MINUTES' expr Format allowed
	DayMinuteMaxCnt = 3
	// DaySecondMaxCnt is max parameters count 'DAYS HOURS:MINUTES:SECONDS' expr Format allowed
	DaySecondMaxCnt = 4
	// DayMicrosecondMaxCnt is max parameters count 'DAYS HOURS:MINUTES:SECONDS.MICROSECONDS' expr Format allowed
	DayMicrosecondMaxCnt = 5
	// HourMinuteMaxCnt is max parameters count 'HOURS:MINUTES' expr Format allowed
	HourMinuteMaxCnt = 2
	// HourSecondMaxCnt is max parameters count 'HOURS:MINUTES:SECONDS' expr Format allowed
	HourSecondMaxCnt = 3
	// HourMicrosecondMaxCnt is max parameters count 'HOURS:MINUTES:SECONDS.MICROSECONDS' expr Format allowed
	HourMicrosecondMaxCnt = 4
	// MinuteSecondMaxCnt is max parameters count 'MINUTES:SECONDS' expr Format allowed
	MinuteSecondMaxCnt = 2
	// MinuteMicrosecondMaxCnt is max parameters count 'MINUTES:SECONDS.MICROSECONDS' expr Format allowed
	MinuteMicrosecondMaxCnt = 3
	// SecondMicrosecondMaxCnt is max parameters count 'SECONDS.MICROSECONDS' expr Format allowed
	SecondMicrosecondMaxCnt = 2
	// TimeValueCnt is parameters count 'YEARS-MONTHS DAYS HOURS:MINUTES:SECONDS.MICROSECONDS' expr Format
	TimeValueCnt = 7
)

// Zero values for different types.
var (
	// ZeroDuration is the zero value for Duration type.
	ZeroDuration = Duration{Duration: gotime.Duration(0), Fsp: DefaultFsp}

	// ZeroCoreTime is the zero value for Time type.
	ZeroTime = Time{}

	// ZeroDatetime is the zero value for datetime Time.
	ZeroDatetime = NewTime(ZeroCoreTime, mysql.TypeDatetime, DefaultFsp)

	// ZeroTimestamp is the zero value for timestamp Time.
	ZeroTimestamp = NewTime(ZeroCoreTime, mysql.TypeTimestamp, DefaultFsp)

	// ZeroDate is the zero value for date Time.
	ZeroDate = NewTime(ZeroCoreTime, mysql.TypeDate, DefaultFsp)
)

var (
	// MinDatetime is the minimum for mysql datetime type.
	MinDatetime = FromDate(1000, 1, 1, 0, 0, 0, 0)
	// MaxDatetime is the maximum for mysql datetime type.
	MaxDatetime = FromDate(9999, 12, 31, 23, 59, 59, 999999)

	// BoundTimezone is the timezone for min and max timestamp.
	BoundTimezone = gotime.UTC
	// MinTimestamp is the minimum for mysql timestamp type.
	MinTimestamp = NewTime(FromDate(1970, 1, 1, 0, 0, 1, 0), mysql.TypeTimestamp, DefaultFsp)
	// MaxTimestamp is the maximum for mysql timestamp type.
	MaxTimestamp = NewTime(FromDate(2038, 1, 19, 3, 14, 7, 999999), mysql.TypeTimestamp, DefaultFsp)

	// WeekdayNames lists names of weekdays, which are used in builtin time function `dayname`.
	WeekdayNames = []string{
		"Monday",
		"Tuesday",
		"Wednesday",
		"Thursday",
		"Friday",
		"Saturday",
		"Sunday",
	}

	// MonthNames lists names of months, which are used in builtin time function `monthname`.
	MonthNames = []string{
		"January", "February",
		"March", "April",
		"May", "June",
		"July", "August",
		"September", "October",
		"November", "December",
	}
)

const (
	// GoDurationDay is the gotime.Duration which equals to a Day.
	GoDurationDay = gotime.Hour * 24
	// GoDurationWeek is the gotime.Duration which equals to a Week.
	GoDurationWeek = GoDurationDay * 7
)

// FromGoTime translates time.Time to mysql time internal representation.
func FromGoTime(t gotime.Time) CoreTime {
	// Plus 500 nanosecond for rounding of the millisecond part.
	t = t.Add(500 * gotime.Nanosecond)

	year, month, day := t.Date()
	hour, minute, second := t.Clock()
	microsecond := t.Nanosecond() / 1000
	return FromDate(year, int(month), day, hour, minute, second, microsecond)
}

// FromGoTimeChecked translates time.Time to mysql time internal representation with field overflow check.
func FromGoTimeChecked(t gotime.Time) (CoreTime, bool) {
	// Plus 500 nanosecond for rounding of the millisecond part.
	t = t.Add(500 * gotime.Nanosecond)

	year, month, day := t.Date()
	hour, minute, second := t.Clock()
	microsecond := t.Nanosecond() / 1000
	return FromDateChecked(year, int(month), day, hour, minute, second, microsecond)
}

// FromDate makes a internal time representation from the given date.
func FromDate(year int, month int, day int, hour int, minute int, second int, microsecond int) CoreTime {
	t := ZeroCoreTime
	t.setYear(uint16(year))
	t.setMonth(uint8(month))
	t.setDay(uint8(day))
	t.setHour(uint8(hour))
	t.setMinute(uint8(minute))
	t.setSecond(uint8(second))
	t.setMicrosecond(uint32(microsecond))
	return t
}

// FromDateChecked makes a internal time representation from the given date with field overflow check.
func FromDateChecked(year, month, day, hour, minute, second, microsecond int) (CoreTime, bool) {
	if uint64(year) >= (1 << (yearBitFieldStart - yearBitFieldEnd + 1)) {
		return ZeroCoreTime, false
	}
	if uint64(month) >= (1 << (monthBitFieldStart - monthBitFieldEnd + 1)) {
		return ZeroCoreTime, false
	}
	if uint64(day) >= (1 << (dayBitFieldStart - dayBitFieldEnd + 1)) {
		return ZeroCoreTime, false
	}
	if uint64(hour) >= (1 << (hourBitFieldStart - hourBitFieldEnd + 1)) {
		return ZeroCoreTime, false
	}
	if uint64(minute) >= (1 << (minuteBitFieldStart - minuteBitFieldEnd + 1)) {
		return ZeroCoreTime, false
	}
	if uint64(second) >= (1 << (secondBitFieldStart - secondBitFieldEnd + 1)) {
		return ZeroCoreTime, false
	}
	if uint64(microsecond) >= (1 << (microsecondBitFieldStart - microsecondBitFieldEnd + 1)) {
		return ZeroCoreTime, false
	}
	return FromDate(year, month, day, hour, minute, second, microsecond), true
}

// coreTime is an alias to CoreTime, embedd in Time.
type coreTime = CoreTime

// Time is the struct for handling datetime, timestamp and date.
type Time struct {
	coreTime
}

// Clock returns the hour, minute, and second within the day specified by t.
func (t Time) Clock() (hour int, minute int, second int) {
	return t.Hour(), t.Minute(), t.Second()
}

const (
	// Core time bit fields.
	yearBitFieldStart, yearBitFieldEnd               uint64 = 63, 50
	monthBitFieldStart, monthBitFieldEnd             uint64 = 49, 46
	dayBitFieldStart, dayBitFieldEnd                 uint64 = 45, 41
	hourBitFieldStart, hourBitFieldEnd               uint64 = 40, 36
	minuteBitFieldStart, minuteBitFieldEnd           uint64 = 35, 30
	secondBitFieldStart, secondBitFieldEnd           uint64 = 29, 24
	microsecondBitFieldStart, microsecondBitFieldEnd uint64 = 23, 4

	// fspTt bit field.
	// `fspTt` format:
	// | fsp: 3 bits | type: 1 bit |
	// When `fsp` is valid (in range [0, 6]):
	// 1. `type` bit 0 represent `DateTime`
	// 2. `type` bit 1 represent `Timestamp`
	//
	// Since `Date` does not require `fsp`, we could use `fspTt` == 0b1110 to represent it.
	fspTtBitFieldStart, fspTtBitFieldEnd uint64 = 3, 0
)

var (
	// Precalculate all masks.
	// Declare all masks as variable to disable constant overflow check.
	maskBase                = ^uint64(0)
	yearBitFieldMask        = maskBase << (64 - yearBitFieldStart - 1) >> (64 - yearBitFieldStart - 1 + yearBitFieldEnd) << yearBitFieldEnd
	monthBitFieldMask       = maskBase << (64 - monthBitFieldStart - 1) >> (64 - monthBitFieldStart - 1 + monthBitFieldEnd) << monthBitFieldEnd
	dayBitFieldMask         = maskBase << (64 - dayBitFieldStart - 1) >> (64 - dayBitFieldStart - 1 + dayBitFieldEnd) << dayBitFieldEnd
	hourBitFieldMask        = maskBase << (64 - hourBitFieldStart - 1) >> (64 - hourBitFieldStart - 1 + hourBitFieldEnd) << hourBitFieldEnd
	minuteBitFieldMask      = maskBase << (64 - minuteBitFieldStart - 1) >> (64 - minuteBitFieldStart - 1 + minuteBitFieldEnd) << minuteBitFieldEnd
	secondBitFieldMask      = maskBase << (64 - secondBitFieldStart - 1) >> (64 - secondBitFieldStart - 1 + secondBitFieldEnd) << secondBitFieldEnd
	microsecondBitFieldMask = maskBase << (64 - microsecondBitFieldStart - 1) >> (64 - microsecondBitFieldStart - 1 + microsecondBitFieldEnd) << microsecondBitFieldEnd
	fspTtBitFieldMask       = maskBase << (64 - fspTtBitFieldStart - 1) >> (64 - fspTtBitFieldStart - 1 + fspTtBitFieldEnd) << fspTtBitFieldEnd

	fspTtForDate         uint8  = 0b1110
	fspBitFieldMask      uint64 = 0b1110
	coreTimeBitFieldMask uint64 = ^fspTtBitFieldMask
)

// NewTime constructs time from core time, type and fsp.
func NewTime(coreTime CoreTime, tp uint8, fsp int8) Time {
	t := ZeroTime
	t.SetCoreTime(coreTime)
	t.SetType(tp)
	t.SetFsp(fsp)
	return t
}

func (t Time) getFspTt() uint8 {
	return uint8(uint64(t.coreTime) & fspTtBitFieldMask)
}

func (t *Time) setFspTt(fspTt uint8) {
	*(*uint64)(&t.coreTime) &= ^(fspTtBitFieldMask)
	*(*uint64)(&t.coreTime) |= uint64(fspTt)
}

// Type returns type value.
func (t Time) Type() uint8 {
	if t.getFspTt() == fspTtForDate {
		return mysql.TypeDate
	}
	if uint64(t.coreTime)&1 == 1 {
		return mysql.TypeTimestamp
	}
	return mysql.TypeDatetime
}

// Fsp returns fsp value.
func (t Time) Fsp() int8 {
	fspTt := t.getFspTt()
	if fspTt == fspTtForDate {
		return 0
	}
	return int8(fspTt >> 1)
}

// SetType updates the type in Time.
// Only DateTime/Date/Timestamp is valid.
func (t *Time) SetType(tp uint8) {
	fspTt := t.getFspTt()
	if fspTt == fspTtForDate && tp != mysql.TypeDate {
		fspTt = 0
	}
	switch tp {
	case mysql.TypeDate:
		fspTt = uint8(fspTtForDate)
	case mysql.TypeTimestamp:
		fspTt |= 1
	case mysql.TypeDatetime:
		fspTt &= ^(uint8(1))
	}
	t.setFspTt(fspTt)
}

// SetFsp updates the fsp in Time.
func (t *Time) SetFsp(fsp int8) {
	if t.getFspTt() == fspTtForDate {
		return
	}
	if fsp == UnspecifiedFsp {
		fsp = DefaultFsp
	}
	*(*uint64)(&t.coreTime) &= ^(fspBitFieldMask)
	*(*uint64)(&t.coreTime) |= (uint64(fsp) << 1)
}

// CoreTime returns core time.
func (t Time) CoreTime() CoreTime {
	return CoreTime(uint64(t.coreTime) & coreTimeBitFieldMask)
}

// SetCoreTime updates core time.
func (t *Time) SetCoreTime(ct CoreTime) {
	*(*uint64)(&t.coreTime) &= ^coreTimeBitFieldMask
	*(*uint64)(&t.coreTime) |= (uint64(ct) & coreTimeBitFieldMask)
}

// CurrentTime returns current time with type tp.
func CurrentTime(tp uint8) Time {
	return NewTime(FromGoTime(gotime.Now()), tp, 0)
}

// ConvertTimeZone converts the time value from one timezone to another.
// The input time should be a valid timestamp.
func (t *Time) ConvertTimeZone(from, to *gotime.Location) error {
	if !t.IsZero() {
		raw, err := t.GoTime(from)
		if err != nil {
			return errors.Trace(err)
		}
		converted := raw.In(to)
		t.SetCoreTime(FromGoTime(converted))
	}
	return nil
}

func (t Time) String() string {
	if t.Type() == mysql.TypeDate {
		// We control the format, so no error would occur.
		str, err := t.DateFormat("%Y-%m-%d")
		terror.Log(errors.Trace(err))
		return str
	}

	str, err := t.DateFormat("%Y-%m-%d %H:%i:%s")
	terror.Log(errors.Trace(err))
	fsp := t.Fsp()
	if fsp > 0 {
		tmp := fmt.Sprintf(".%06d", t.Microsecond())
		str = str + tmp[:1+fsp]
	}

	return str
}

// IsZero returns a boolean indicating whether the time is equal to ZeroCoreTime.
func (t Time) IsZero() bool {
	return compareTime(t.coreTime, ZeroCoreTime) == 0
}

// InvalidZero returns a boolean indicating whether the month or day is zero.
func (t Time) InvalidZero() bool {
	return t.Month() == 0 || t.Day() == 0
}

const numberFormat = "%Y%m%d%H%i%s"
const dateFormat = "%Y%m%d"

// ToNumber returns a formatted number.
// e.g,
// 2012-12-12 -> 20121212
// 2012-12-12T10:10:10 -> 20121212101010
// 2012-12-12T10:10:10.123456 -> 20121212101010.123456
func (t Time) ToNumber() *MyDecimal {
	dec := new(MyDecimal)
	t.FillNumber(dec)
	return dec
}

// FillNumber is the same as ToNumber,
// but reuses input decimal instead of allocating one.
func (t Time) FillNumber(dec *MyDecimal) {
	if t.IsZero() {
		dec.FromInt(0)
		return
	}

	// Fix issue #1046
	// Prevents from converting 2012-12-12 to 20121212000000
	var tfStr string
	if t.Type() == mysql.TypeDate {
		tfStr = dateFormat
	} else {
		tfStr = numberFormat
	}

	s, err := t.DateFormat(tfStr)
	if err != nil {
		logutil.BgLogger().Error("[fatal] never happen because we've control the format!")
	}

	fsp := t.Fsp()
	if fsp > 0 {
		s1 := fmt.Sprintf("%s.%06d", s, t.Microsecond())
		s = s1[:len(s)+int(fsp)+1]
	}
	// We skip checking error here because time formatted string can be parsed certainly.
	err = dec.FromString([]byte(s))
	terror.Log(errors.Trace(err))
}

// Convert converts t with type tp.
func (t Time) Convert(sc *stmtctx.StatementContext, tp uint8) (Time, error) {
	t1 := t
	if t.Type() == tp || t.IsZero() {
		t1.SetType(tp)
		return t1, nil
	}

	t1.SetType(tp)
	err := t1.check(sc)
	return t1, errors.Trace(err)
}

// ConvertToDuration converts mysql datetime, timestamp and date to mysql time type.
// e.g,
// 2012-12-12T10:10:10 -> 10:10:10
// 2012-12-12 -> 0
func (t Time) ConvertToDuration() (Duration, error) {
	if t.IsZero() {
		return ZeroDuration, nil
	}

	hour, minute, second := t.Clock()
	frac := t.Microsecond() * 1000

	d := gotime.Duration(hour*3600+minute*60+second)*gotime.Second + gotime.Duration(frac)
	// TODO: check convert validation
	return Duration{Duration: d, Fsp: t.Fsp()}, nil
}

// Compare returns an integer comparing the time instant t to o.
// If t is after o, returns 1, equal o, returns 0, before o, returns -1.
func (t Time) Compare(o Time) int {
	return compareTime(t.coreTime, o.coreTime)
}

// CompareString is like Compare,
// but parses string to Time then compares.
func (t Time) CompareString(sc *stmtctx.StatementContext, str string) (int, error) {
	// use MaxFsp to parse the string
	o, err := ParseTime(sc, str, t.Type(), MaxFsp)
	if err != nil {
		return 0, errors.Trace(err)
	}

	return t.Compare(o), nil
}

// roundTime rounds the time value according to digits count specified by fsp.
func roundTime(t gotime.Time, fsp int8) gotime.Time {
	d := gotime.Duration(math.Pow10(9 - int(fsp)))
	return t.Round(d)
}

// RoundFrac rounds the fraction part of a time-type value according to `fsp`.
func (t Time) RoundFrac(sc *stmtctx.StatementContext, fsp int8) (Time, error) {
	if t.Type() == mysql.TypeDate || t.IsZero() {
		// date type has no fsp
		return t, nil
	}

	fsp, err := CheckFsp(int(fsp))
	if err != nil {
		return t, errors.Trace(err)
	}

	if fsp == t.Fsp() {
		// have same fsp
		return t, nil
	}

	var nt CoreTime
	if t1, err := t.GoTime(sc.TimeZone); err == nil {
		t1 = roundTime(t1, fsp)
		nt = FromGoTime(t1)
	} else {
		// Take the hh:mm:ss part out to avoid handle month or day = 0.
		hour, minute, second, microsecond := t.Hour(), t.Minute(), t.Second(), t.Microsecond()
		t1 := gotime.Date(1, 1, 1, hour, minute, second, microsecond*1000, sc.TimeZone)
		t2 := roundTime(t1, fsp)
		hour, minute, second = t2.Clock()
		microsecond = t2.Nanosecond() / 1000

		// TODO: when hh:mm:ss overflow one day after rounding, it should be add to yy:mm:dd part,
		// but mm:dd may contain 0, it makes the code complex, so we ignore it here.
		if t2.Day()-1 > 0 {
			return t, errors.Trace(ErrWrongValue.GenWithStackByArgs(TimeStr, t.String()))
		}
		var ok bool
		nt, ok = FromDateChecked(t.Year(), t.Month(), t.Day(), hour, minute, second, microsecond)
		if !ok {
			return t, errors.Trace(ErrWrongValue.GenWithStackByArgs(TimeStr, t.String()))
		}
	}

	return NewTime(nt, t.Type(), fsp), nil
}

// GetFsp gets the fsp of a string.
func GetFsp(s string) int8 {
	index := GetFracIndex(s)
	var fsp int
	if index < 0 {
		fsp = 0
	} else {
		fsp = len(s) - index - 1
	}

	if fsp == len(s) {
		fsp = 0
	} else if fsp > 6 {
		fsp = 6
	}
	return int8(fsp)
}

// GetFracIndex finds the last '.' for get fracStr, index = -1 means fracStr not found.
// but for format like '2019.01.01 00:00:00', the index should be -1.
func GetFracIndex(s string) (index int) {
	index = -1
	for i := len(s) - 1; i >= 0; i-- {
		if unicode.IsPunct(rune(s[i])) {
			if s[i] == '.' {
				index = i
			}
			break
		}
	}

	return index
}

// RoundFrac rounds fractional seconds precision with new fsp and returns a new one.
// We will use the “round half up” rule, e.g, >= 0.5 -> 1, < 0.5 -> 0,
// so 2011:11:11 10:10:10.888888 round 0 -> 2011:11:11 10:10:11
// and 2011:11:11 10:10:10.111111 round 0 -> 2011:11:11 10:10:10
func RoundFrac(t gotime.Time, fsp int8) (gotime.Time, error) {
	_, err := CheckFsp(int(fsp))
	if err != nil {
		return t, errors.Trace(err)
	}
	return t.Round(gotime.Duration(math.Pow10(9-int(fsp))) * gotime.Nanosecond), nil
}

// TruncateFrac truncates fractional seconds precision with new fsp and returns a new one.
// 2011:11:11 10:10:10.888888 round 0 -> 2011:11:11 10:10:10
// 2011:11:11 10:10:10.111111 round 0 -> 2011:11:11 10:10:10
func TruncateFrac(t gotime.Time, fsp int8) (gotime.Time, error) {
	if _, err := CheckFsp(int(fsp)); err != nil {
		return t, err
	}
	return t.Truncate(gotime.Duration(math.Pow10(9-int(fsp))) * gotime.Nanosecond), nil
}

// ToPackedUint encodes Time to a packed uint64 value.
//
//    1 bit  0
//   17 bits year*13+month   (year 0-9999, month 0-12)
//    5 bits day             (0-31)
//    5 bits hour            (0-23)
//    6 bits minute          (0-59)
//    6 bits second          (0-59)
//   24 bits microseconds    (0-999999)
//
//   Total: 64 bits = 8 bytes
//
//   0YYYYYYY.YYYYYYYY.YYdddddh.hhhhmmmm.mmssssss.ffffffff.ffffffff.ffffffff
//
func (t Time) ToPackedUint() (uint64, error) {
	tm := t
	if t.IsZero() {
		return 0, nil
	}
	year, month, day := tm.Year(), tm.Month(), tm.Day()
	hour, minute, sec := tm.Hour(), tm.Minute(), tm.Second()
	ymd := uint64(((year*13 + month) << 5) | day)
	hms := uint64(hour<<12 | minute<<6 | sec)
	micro := uint64(tm.Microsecond())
	return ((ymd<<17 | hms) << 24) | micro, nil
}

// FromPackedUint decodes Time from a packed uint64 value.
func (t *Time) FromPackedUint(packed uint64) error {
	if packed == 0 {
		t.SetCoreTime(ZeroCoreTime)
		return nil
	}
	ymdhms := packed >> 24
	ymd := ymdhms >> 17
	day := int(ymd & (1<<5 - 1))
	ym := ymd >> 5
	month := int(ym % 13)
	year := int(ym / 13)

	hms := ymdhms & (1<<17 - 1)
	second := int(hms & (1<<6 - 1))
	minute := int((hms >> 6) & (1<<6 - 1))
	hour := int(hms >> 12)
	microsec := int(packed % (1 << 24))

	t.SetCoreTime(FromDate(year, month, day, hour, minute, second, microsec))

	return nil
}

// check whether t matches valid Time format.
// If allowZeroInDate is false, it returns ErrZeroDate when month or day is zero.
// FIXME: See https://dev.mysql.com/doc/refman/5.7/en/sql-mode.html#sqlmode_no_zero_in_date
func (t Time) check(sc *stmtctx.StatementContext) error {
	allowZeroInDate := false
	allowInvalidDate := false
	// We should avoid passing sc as nil here as far as possible.
	if sc != nil {
		allowZeroInDate = sc.IgnoreZeroInDate
		allowInvalidDate = sc.AllowInvalidDate
	}
	var err error
	switch t.Type() {
	case mysql.TypeTimestamp:
<<<<<<< HEAD
		err = checkTimestampType(sc, t.coreTime)
	case mysql.TypeDatetime:
		err = checkDatetimeType(t.coreTime, allowZeroInDate, allowInvalidDate)
	case mysql.TypeDate:
		err = checkDateType(t.coreTime, allowZeroInDate, allowInvalidDate)
=======
		err = checkTimestampType(sc, t.time)
	case mysql.TypeDatetime, mysql.TypeDate:
		err = checkDatetimeType(t.time, allowZeroInDate, allowInvalidDate)
>>>>>>> 5c874403
	}
	return errors.Trace(err)
}

// Check if 't' is valid
func (t *Time) Check(sc *stmtctx.StatementContext) error {
	return t.check(sc)
}

// Sub subtracts t1 from t, returns a duration value.
// Note that sub should not be done on different time types.
func (t *Time) Sub(sc *stmtctx.StatementContext, t1 *Time) Duration {
	var duration gotime.Duration
	if t.Type() == mysql.TypeTimestamp && t1.Type() == mysql.TypeTimestamp {
		a, err := t.GoTime(sc.TimeZone)
		terror.Log(errors.Trace(err))
		b, err := t1.GoTime(sc.TimeZone)
		terror.Log(errors.Trace(err))
		duration = a.Sub(b)
	} else {
		seconds, microseconds, neg := calcTimeTimeDiff(t.coreTime, t1.coreTime, 1)
		duration = gotime.Duration(seconds*1e9 + microseconds*1e3)
		if neg {
			duration = -duration
		}
	}

	fsp := t.Fsp()
	fsp1 := t1.Fsp()
	if fsp < fsp1 {
		fsp = fsp1
	}
	return Duration{
		Duration: duration,
		Fsp:      fsp,
	}
}

// Add adds d to t, returns the result time value.
func (t *Time) Add(sc *stmtctx.StatementContext, d Duration) (Time, error) {
	seconds, microseconds, _ := calcTimeDurationDiff(t.coreTime, d)
	days := seconds / secondsIn24Hour
	year, month, day := getDateFromDaynr(uint(days))
	var tm Time
	tm.setYear(uint16(year))
	tm.setMonth(uint8(month))
	tm.setDay(uint8(day))
	calcTimeFromSec(&tm.coreTime, seconds%secondsIn24Hour, microseconds)
	if t.Type() == mysql.TypeDate {
		tm.setHour(0)
		tm.setMinute(0)
		tm.setSecond(0)
		tm.setMicrosecond(0)
	}
	fsp := t.Fsp()
	if d.Fsp > fsp {
		fsp = d.Fsp
	}
	ret := NewTime(tm.coreTime, t.Type(), fsp)
	return ret, ret.Check(sc)
}

// TimestampDiff returns t2 - t1 where t1 and t2 are date or datetime expressions.
// The unit for the result (an integer) is given by the unit argument.
// The legal values for unit are "YEAR" "QUARTER" "MONTH" "DAY" "HOUR" "SECOND" and so on.
func TimestampDiff(unit string, t1 Time, t2 Time) int64 {
	return timestampDiff(unit, t1.coreTime, t2.coreTime)
}

// ParseDateFormat parses a formatted date string and returns separated components.
func ParseDateFormat(format string) []string {
	format = strings.TrimSpace(format)

	start := 0
	// Initialize `seps` with capacity of 6. The input `format` is typically
	// a date time of the form "2006-01-02 15:04:05", which has 6 numeric parts
	// (the fractional second part is usually removed by `splitDateTime`).
	// Setting `seps`'s capacity to 6 avoids reallocation in this common case.
	seps := make([]string, 0, 6)
	for i := 0; i < len(format); i++ {
		// Date format must start and end with number.
		if i == 0 || i == len(format)-1 {
			if !unicode.IsNumber(rune(format[i])) {
				return nil
			}

			continue
		}

		// Separator is a single none-number char.
		if !unicode.IsNumber(rune(format[i])) {
			if !unicode.IsNumber(rune(format[i-1])) {
				return nil
			}

			seps = append(seps, format[start:i])
			start = i + 1
		}

	}

	seps = append(seps, format[start:])
	return seps
}

// See https://dev.mysql.com/doc/refman/5.7/en/date-and-time-literals.html.
// The only delimiter recognized between a date and time part and a fractional seconds part is the decimal point.
func splitDateTime(format string) (seps []string, fracStr string) {
	index := GetFracIndex(format)
	if index > 0 {
		fracStr = format[index+1:]
		format = format[:index]
	}

	seps = ParseDateFormat(format)
	return
}

// See https://dev.mysql.com/doc/refman/5.7/en/date-and-time-literals.html.
func parseDatetime(sc *stmtctx.StatementContext, str string, fsp int8, isFloat bool) (Time, error) {
	// Try to split str with delimiter.
	// TODO: only punctuation can be the delimiter for date parts or time parts.
	// But only space and T can be the delimiter between the date and time part.
	var (
		year, month, day, hour, minute, second int
		fracStr                                string
		hhmmss                                 bool
		err                                    error
	)

	seps, fracStr := splitDateTime(str)
	var truncatedOrIncorrect bool
	switch len(seps) {
	case 1:
		l := len(seps[0])
		switch l {
		case 14: // No delimiter.
			// YYYYMMDDHHMMSS
			_, err = fmt.Sscanf(seps[0], "%4d%2d%2d%2d%2d%2d", &year, &month, &day, &hour, &minute, &second)
			hhmmss = true
		case 12: // YYMMDDHHMMSS
			_, err = fmt.Sscanf(seps[0], "%2d%2d%2d%2d%2d%2d", &year, &month, &day, &hour, &minute, &second)
			year = adjustYear(year)
			hhmmss = true
		case 11: // YYMMDDHHMMS
			_, err = fmt.Sscanf(seps[0], "%2d%2d%2d%2d%2d%1d", &year, &month, &day, &hour, &minute, &second)
			year = adjustYear(year)
			hhmmss = true
		case 10: // YYMMDDHHMM
			_, err = fmt.Sscanf(seps[0], "%2d%2d%2d%2d%2d", &year, &month, &day, &hour, &minute)
			year = adjustYear(year)
		case 9: // YYMMDDHHM
			_, err = fmt.Sscanf(seps[0], "%2d%2d%2d%2d%1d", &year, &month, &day, &hour, &minute)
			year = adjustYear(year)
		case 8: // YYYYMMDD
			_, err = fmt.Sscanf(seps[0], "%4d%2d%2d", &year, &month, &day)
		case 6, 5:
			// YYMMDD && YYMMD
			_, err = fmt.Sscanf(seps[0], "%2d%2d%2d", &year, &month, &day)
			year = adjustYear(year)
		default:
			return ZeroDatetime, errors.Trace(ErrWrongValue.GenWithStackByArgs(TimeStr, str))
		}
		if l == 5 || l == 6 || l == 8 {
			// YYMMDD or YYYYMMDD
			// We must handle float => string => datetime, the difference is that fractional
			// part of float type is discarded directly, while fractional part of string type
			// is parsed to HH:MM:SS.
			if isFloat {
				// 20170118.123423 => 2017-01-18 00:00:00
			} else {
				// '20170118.123423' => 2017-01-18 12:34:23.234
				switch len(fracStr) {
				case 0:
				case 1, 2:
					_, err = fmt.Sscanf(fracStr, "%2d ", &hour)
				case 3, 4:
					_, err = fmt.Sscanf(fracStr, "%2d%2d ", &hour, &minute)
				default:
					_, err = fmt.Sscanf(fracStr, "%2d%2d%2d ", &hour, &minute, &second)
				}
				truncatedOrIncorrect = err != nil
			}
		}
		if l == 9 || l == 10 {
			if len(fracStr) == 0 {
				second = 0
			} else {
				_, err = fmt.Sscanf(fracStr, "%2d ", &second)
			}
			truncatedOrIncorrect = err != nil
		}
		if truncatedOrIncorrect && sc != nil {
			sc.AppendWarning(ErrTruncatedWrongVal.GenWithStackByArgs("datetime", str))
			err = nil
		}
	case 2:
		// YYYY-MM is not valid
		if len(fracStr) == 0 {
			return ZeroDatetime, errors.Trace(ErrWrongValue.GenWithStackByArgs(DateTimeStr, str))
		}

		// YYYY-MM.DD, DD is treat as fracStr
		err = scanTimeArgs(append(seps, fracStr), &year, &month, &day)
		fracStr = ""
	case 3:
		// YYYY-MM-DD
		err = scanTimeArgs(seps, &year, &month, &day)
	case 4:
		// YYYY-MM-DD HH
		err = scanTimeArgs(seps, &year, &month, &day, &hour)
	case 5:
		// YYYY-MM-DD HH-MM
		err = scanTimeArgs(seps, &year, &month, &day, &hour, &minute)
	case 6:
		// We don't have fractional seconds part.
		// YYYY-MM-DD HH-MM-SS
		err = scanTimeArgs(seps, &year, &month, &day, &hour, &minute, &second)
		hhmmss = true
	default:
		return ZeroDatetime, errors.Trace(ErrWrongValue.GenWithStackByArgs(DateTimeStr, str))
	}
	if err != nil {
		return ZeroDatetime, errors.Trace(err)
	}

	// If str is sepereated by delimiters, the first one is year, and if the year is 2 digit,
	// we should adjust it.
	// TODO: adjust year is very complex, now we only consider the simplest way.
	if len(seps[0]) == 2 {
		if year == 0 && month == 0 && day == 0 && hour == 0 && minute == 0 && second == 0 && fracStr == "" {
			// Skip a special case "00-00-00".
		} else {
			year = adjustYear(year)
		}
	}

	var microsecond int
	var overflow bool
	if hhmmss {
		// If input string is "20170118.999", without hhmmss, fsp is meanless.
		microsecond, overflow, err = ParseFrac(fracStr, fsp)
		if err != nil {
			return ZeroDatetime, errors.Trace(err)
		}
	}

	tmp, ok := FromDateChecked(year, month, day, hour, minute, second, microsecond)
	if !ok {
		return ZeroDatetime, errors.Trace(ErrWrongValue.GenWithStackByArgs(DateTimeStr, str))
	}
	if overflow {
		// Convert to Go time and add 1 second, to handle input like 2017-01-05 08:40:59.575601
		t1, err := tmp.GoTime(sc.TimeZone)
		if err != nil {
			return ZeroDatetime, errors.Trace(err)
		}
		tmp = FromGoTime(t1.Add(gotime.Second))
	}

	nt := NewTime(tmp, mysql.TypeDatetime, fsp)

	return nt, nil
}

func scanTimeArgs(seps []string, args ...*int) error {
	if len(seps) != len(args) {
		return errors.Trace(ErrWrongValue.GenWithStackByArgs(TimeStr, seps))
	}

	var err error
	for i, s := range seps {
		*args[i], err = strconv.Atoi(s)
		if err != nil {
			return errors.Trace(err)
		}
	}
	return nil
}

// ParseYear parses a formatted string and returns a year number.
func ParseYear(str string) (int16, error) {
	v, err := strconv.ParseInt(str, 10, 16)
	if err != nil {
		return 0, errors.Trace(err)
	}
	y := int16(v)

	if len(str) == 4 {
		// Nothing to do.
	} else if len(str) == 2 || len(str) == 1 {
		y = int16(adjustYear(int(y)))
	} else {
		return 0, errors.Trace(ErrInvalidYearFormat)
	}

	if y < MinYear || y > MaxYear {
		return 0, errors.Trace(ErrInvalidYearFormat)
	}

	return y, nil
}

// adjustYear adjusts year according to y.
// See https://dev.mysql.com/doc/refman/5.7/en/two-digit-years.html
func adjustYear(y int) int {
	if y >= 0 && y <= 69 {
		y = 2000 + y
	} else if y >= 70 && y <= 99 {
		y = 1900 + y
	}
	return y
}

// AdjustYear is used for adjusting year and checking its validation.
func AdjustYear(y int64, shouldAdjust bool) (int64, error) {
	if y == 0 && !shouldAdjust {
		return y, nil
	}
	y = int64(adjustYear(int(y)))
	if y < int64(MinYear) || y > int64(MaxYear) {
		return 0, errors.Trace(ErrInvalidYear)
	}

	return y, nil
}

// NewDuration construct duration with time.
func NewDuration(hour, minute, second, microsecond int, fsp int8) Duration {
	return Duration{
		Duration: gotime.Duration(hour)*gotime.Hour + gotime.Duration(minute)*gotime.Minute + gotime.Duration(second)*gotime.Second + gotime.Duration(microsecond)*gotime.Microsecond,
		Fsp:      fsp,
	}
}

// Duration is the type for MySQL TIME type.
type Duration struct {
	gotime.Duration
	// Fsp is short for Fractional Seconds Precision.
	// See http://dev.mysql.com/doc/refman/5.7/en/fractional-seconds.html
	Fsp int8
}

// MaxMySQLDuration returns Duration with maximum mysql time.
func MaxMySQLDuration(fsp int8) Duration {
	return NewDuration(TimeMaxHour, TimeMaxMinute, TimeMaxSecond, 0, fsp)
}

// Neg negative d, returns a duration value.
func (d Duration) Neg() Duration {
	return Duration{
		Duration: -d.Duration,
		Fsp:      d.Fsp,
	}
}

// Add adds d to d, returns a duration value.
func (d Duration) Add(v Duration) (Duration, error) {
	if v == (Duration{}) {
		return d, nil
	}
	dsum, err := AddInt64(int64(d.Duration), int64(v.Duration))
	if err != nil {
		return Duration{}, errors.Trace(err)
	}
	if d.Fsp >= v.Fsp {
		return Duration{Duration: gotime.Duration(dsum), Fsp: d.Fsp}, nil
	}
	return Duration{Duration: gotime.Duration(dsum), Fsp: v.Fsp}, nil
}

// Sub subtracts d to d, returns a duration value.
func (d Duration) Sub(v Duration) (Duration, error) {
	if v == (Duration{}) {
		return d, nil
	}
	dsum, err := SubInt64(int64(d.Duration), int64(v.Duration))
	if err != nil {
		return Duration{}, errors.Trace(err)
	}
	if d.Fsp >= v.Fsp {
		return Duration{Duration: gotime.Duration(dsum), Fsp: d.Fsp}, nil
	}
	return Duration{Duration: gotime.Duration(dsum), Fsp: v.Fsp}, nil
}

// DateFormat returns a textual representation of the duration value formatted
// according to layout.
// See http://dev.mysql.com/doc/refman/5.7/en/date-and-time-functions.html#function_date-format
func (d Duration) DateFormat(layout string) (string, error) {
	var buf bytes.Buffer
	inPatternMatch := false
	for _, b := range layout {
		if inPatternMatch {
			if err := d.convertDateFormat(b, &buf); err != nil {
				return "", errors.Trace(err)
			}
			inPatternMatch = false
			continue
		}

		// It's not in pattern match now.
		if b == '%' {
			inPatternMatch = true
		} else {
			buf.WriteRune(b)
		}
	}
	return buf.String(), nil
}

func (d Duration) convertDateFormat(b rune, buf *bytes.Buffer) error {
	switch b {
	case 'H':
		buf.WriteString(FormatIntWidthN(d.Hour(), 2))
	case 'k':
		buf.WriteString(strconv.FormatInt(int64(d.Hour()), 10))
	case 'h', 'I':
		t := d.Hour()
		if t%12 == 0 {
			buf.WriteString("12")
		} else {
			buf.WriteString(FormatIntWidthN(t%12, 2))
		}
	case 'l':
		t := d.Hour()
		if t%12 == 0 {
			buf.WriteString("12")
		} else {
			buf.WriteString(strconv.FormatInt(int64(t%12), 10))
		}
	case 'i':
		buf.WriteString(FormatIntWidthN(d.Minute(), 2))
	case 'p':
		hour := d.Hour()
		if hour/12%2 == 0 {
			buf.WriteString("AM")
		} else {
			buf.WriteString("PM")
		}
	case 'r':
		h := d.Hour()
		h %= 24
		switch {
		case h == 0:
			fmt.Fprintf(buf, "%02d:%02d:%02d AM", 12, d.Minute(), d.Second())
		case h == 12:
			fmt.Fprintf(buf, "%02d:%02d:%02d PM", 12, d.Minute(), d.Second())
		case h < 12:
			fmt.Fprintf(buf, "%02d:%02d:%02d AM", h, d.Minute(), d.Second())
		default:
			fmt.Fprintf(buf, "%02d:%02d:%02d PM", h-12, d.Minute(), d.Second())
		}
	case 'T':
		fmt.Fprintf(buf, "%02d:%02d:%02d", d.Hour(), d.Minute(), d.Second())
	case 'S', 's':
		buf.WriteString(FormatIntWidthN(d.Second(), 2))
	case 'f':
		fmt.Fprintf(buf, "%06d", d.MicroSecond())
	default:
		buf.WriteRune(b)
	}

	return nil
}

// String returns the time formatted using default TimeFormat and fsp.
func (d Duration) String() string {
	var buf bytes.Buffer

	sign, hours, minutes, seconds, fraction := splitDuration(d.Duration)
	if sign < 0 {
		buf.WriteByte('-')
	}

	fmt.Fprintf(&buf, "%02d:%02d:%02d", hours, minutes, seconds)
	if d.Fsp > 0 {
		buf.WriteString(".")
		buf.WriteString(d.formatFrac(fraction))
	}

	p := buf.String()

	return p
}

func (d Duration) formatFrac(frac int) string {
	s := fmt.Sprintf("%06d", frac)
	return s[0:d.Fsp]
}

// ToNumber changes duration to number format.
// e.g,
// 10:10:10 -> 101010
func (d Duration) ToNumber() *MyDecimal {
	sign, hours, minutes, seconds, fraction := splitDuration(d.Duration)
	var (
		s       string
		signStr string
	)

	if sign < 0 {
		signStr = "-"
	}

	if d.Fsp == 0 {
		s = fmt.Sprintf("%s%02d%02d%02d", signStr, hours, minutes, seconds)
	} else {
		s = fmt.Sprintf("%s%02d%02d%02d.%s", signStr, hours, minutes, seconds, d.formatFrac(fraction))
	}

	// We skip checking error here because time formatted string can be parsed certainly.
	dec := new(MyDecimal)
	err := dec.FromString([]byte(s))
	terror.Log(errors.Trace(err))
	return dec
}

// ConvertToTime converts duration to Time.
// Tp is TypeDatetime, TypeTimestamp and TypeDate.
func (d Duration) ConvertToTime(sc *stmtctx.StatementContext, tp uint8) (Time, error) {
	year, month, day := gotime.Now().In(sc.TimeZone).Date()
	datePart := FromDate(year, int(month), day, 0, 0, 0, 0)
	mixDateAndDuration(&datePart, d)

	t := NewTime(datePart, mysql.TypeDatetime, d.Fsp)
	return t.Convert(sc, tp)
}

// RoundFrac rounds fractional seconds precision with new fsp and returns a new one.
// We will use the “round half up” rule, e.g, >= 0.5 -> 1, < 0.5 -> 0,
// so 10:10:10.999999 round 0 -> 10:10:11
// and 10:10:10.000000 round 0 -> 10:10:10
func (d Duration) RoundFrac(fsp int8) (Duration, error) {
	fsp, err := CheckFsp(int(fsp))
	if err != nil {
		return d, errors.Trace(err)
	}

	if fsp == d.Fsp {
		return d, nil
	}

	n := gotime.Date(0, 0, 0, 0, 0, 0, 0, gotime.Local)
	nd := n.Add(d.Duration).Round(gotime.Duration(math.Pow10(9-int(fsp))) * gotime.Nanosecond).Sub(n)
	return Duration{Duration: nd, Fsp: fsp}, nil
}

// Compare returns an integer comparing the Duration instant t to o.
// If d is after o, returns 1, equal o, returns 0, before o, returns -1.
func (d Duration) Compare(o Duration) int {
	if d.Duration > o.Duration {
		return 1
	} else if d.Duration == o.Duration {
		return 0
	} else {
		return -1
	}
}

// CompareString is like Compare,
// but parses str to Duration then compares.
func (d Duration) CompareString(sc *stmtctx.StatementContext, str string) (int, error) {
	// use MaxFsp to parse the string
	o, err := ParseDuration(sc, str, MaxFsp)
	if err != nil {
		return 0, err
	}

	return d.Compare(o), nil
}

// Hour returns current hour.
// e.g, hour("11:11:11") -> 11
func (d Duration) Hour() int {
	_, hour, _, _, _ := splitDuration(d.Duration)
	return hour
}

// Minute returns current minute.
// e.g, hour("11:11:11") -> 11
func (d Duration) Minute() int {
	_, _, minute, _, _ := splitDuration(d.Duration)
	return minute
}

// Second returns current second.
// e.g, hour("11:11:11") -> 11
func (d Duration) Second() int {
	_, _, _, second, _ := splitDuration(d.Duration)
	return second
}

// MicroSecond returns current microsecond.
// e.g, hour("11:11:11.11") -> 110000
func (d Duration) MicroSecond() int {
	_, _, _, _, frac := splitDuration(d.Duration)
	return frac
}

// ParseDuration parses the time form a formatted string with a fractional seconds part,
// returns the duration type Time value.
// See http://dev.mysql.com/doc/refman/5.7/en/fractional-seconds.html
func ParseDuration(sc *stmtctx.StatementContext, str string, fsp int8) (Duration, error) {
	var (
		day, hour, minute, second int
		err                       error
		sign                      = 0
		dayExists                 = false
		origStr                   = str
	)

	fsp, err = CheckFsp(int(fsp))
	if err != nil {
		return ZeroDuration, errors.Trace(err)
	}

	if len(str) == 0 {
		return ZeroDuration, nil
	} else if str[0] == '-' {
		str = str[1:]
		sign = -1
	}

	// Time format may has day.
	if n := strings.IndexByte(str, ' '); n >= 0 {
		if day, err = strconv.Atoi(str[:n]); err == nil {
			dayExists = true
		}
		str = str[n+1:]
	}

	var (
		integeralPart = str
		fracPart      int
		overflow      bool
	)
	if n := strings.IndexByte(str, '.'); n >= 0 {
		// It has fractional precision parts.
		fracStr := str[n+1:]
		fracPart, overflow, err = ParseFrac(fracStr, fsp)
		if err != nil {
			return ZeroDuration, errors.Trace(err)
		}
		integeralPart = str[0:n]
	}

	// It tries to split integeralPart with delimiter, time delimiter must be :
	seps := strings.Split(integeralPart, ":")

	switch len(seps) {
	case 1:
		if dayExists {
			hour, err = strconv.Atoi(seps[0])
		} else {
			// No delimiter.
			switch len(integeralPart) {
			case 7: // HHHMMSS
				_, err = fmt.Sscanf(integeralPart, "%3d%2d%2d", &hour, &minute, &second)
			case 6: // HHMMSS
				_, err = fmt.Sscanf(integeralPart, "%2d%2d%2d", &hour, &minute, &second)
			case 5: // HMMSS
				_, err = fmt.Sscanf(integeralPart, "%1d%2d%2d", &hour, &minute, &second)
			case 4: // MMSS
				_, err = fmt.Sscanf(integeralPart, "%2d%2d", &minute, &second)
			case 3: // MSS
				_, err = fmt.Sscanf(integeralPart, "%1d%2d", &minute, &second)
			case 2: // SS
				_, err = fmt.Sscanf(integeralPart, "%2d", &second)
			case 1: // 0S
				_, err = fmt.Sscanf(integeralPart, "%1d", &second)
			default: // Maybe contains date.
				t, err1 := ParseDatetime(sc, str)
				if err1 != nil {
					return ZeroDuration, ErrTruncatedWrongVal.GenWithStackByArgs("time", origStr)
				}
				var dur Duration
				dur, err1 = t.ConvertToDuration()
				if err1 != nil {
					return ZeroDuration, errors.Trace(err)
				}
				return dur.RoundFrac(fsp)
			}
		}
	case 2:
		// HH:MM
		_, err = fmt.Sscanf(integeralPart, "%2d:%2d", &hour, &minute)
	case 3:
		// Time format maybe HH:MM:SS or HHH:MM:SS.
		// See https://dev.mysql.com/doc/refman/5.7/en/time.html
		if len(seps[0]) == 3 {
			_, err = fmt.Sscanf(integeralPart, "%3d:%2d:%2d", &hour, &minute, &second)
		} else {
			_, err = fmt.Sscanf(integeralPart, "%2d:%2d:%2d", &hour, &minute, &second)
		}
	default:
		return ZeroDuration, ErrTruncatedWrongVal.GenWithStackByArgs("time", origStr)
	}

	if terror.ErrorEqual(err, io.EOF) {
		err = ErrTruncatedWrongVal.GenWithStackByArgs("time", origStr)
	}
	if err != nil {
		return ZeroDuration, errors.Trace(err)
	}

	if overflow {
		second++
		fracPart = 0
	}
	// Invalid TIME values are converted to '00:00:00'.
	// See https://dev.mysql.com/doc/refman/5.7/en/time.html
	if minute >= 60 || second > 60 || (!overflow && second == 60) {
		return ZeroDuration, ErrTruncatedWrongVal.GenWithStackByArgs("time", origStr)
	}
	d := gotime.Duration(day*24*3600+hour*3600+minute*60+second)*gotime.Second + gotime.Duration(fracPart)*gotime.Microsecond
	if sign == -1 {
		d = -d
	}

	d, err = TruncateOverflowMySQLTime(d)
	return Duration{Duration: d, Fsp: fsp}, errors.Trace(err)
}

// TruncateOverflowMySQLTime truncates d when it overflows, and returns ErrTruncatedWrongVal.
func TruncateOverflowMySQLTime(d gotime.Duration) (gotime.Duration, error) {
	if d > MaxTime {
		return MaxTime, ErrTruncatedWrongVal.GenWithStackByArgs("time", d)
	} else if d < MinTime {
		return MinTime, ErrTruncatedWrongVal.GenWithStackByArgs("time", d)
	}

	return d, nil
}

func splitDuration(t gotime.Duration) (int, int, int, int, int) {
	sign := 1
	if t < 0 {
		t = -t
		sign = -1
	}

	hours := t / gotime.Hour
	t -= hours * gotime.Hour
	minutes := t / gotime.Minute
	t -= minutes * gotime.Minute
	seconds := t / gotime.Second
	t -= seconds * gotime.Second
	fraction := t / gotime.Microsecond

	return sign, int(hours), int(minutes), int(seconds), int(fraction)
}

var maxDaysInMonth = []int{31, 29, 31, 30, 31, 30, 31, 31, 30, 31, 30, 31}

func getTime(sc *stmtctx.StatementContext, num int64, tp byte) (Time, error) {
	s1 := num / 1000000
	s2 := num - s1*1000000

	year := int(s1 / 10000)
	s1 %= 10000
	month := int(s1 / 100)
	day := int(s1 % 100)

	hour := int(s2 / 10000)
	s2 %= 10000
	minute := int(s2 / 100)
	second := int(s2 % 100)

	ct, ok := FromDateChecked(year, month, day, hour, minute, second, 0)
	if !ok {
		return ZeroDatetime, errors.Trace(ErrWrongValue.GenWithStackByArgs(TimeStr, ""))
	}
	t := NewTime(ct, tp, DefaultFsp)
	err := t.check(sc)
	return t, errors.Trace(err)
}

// parseDateTimeFromNum parses date time from num.
// See number_to_datetime function.
// https://github.com/mysql/mysql-server/blob/5.7/sql-common/my_time.c
func parseDateTimeFromNum(sc *stmtctx.StatementContext, num int64) (Time, error) {
	t := ZeroDate
	// Check zero.
	if num == 0 {
		return t, nil
	}

	// Check datetime type.
	if num >= 10000101000000 {
		t.SetType(mysql.TypeDatetime)
		return getTime(sc, num, t.Type())
	}

	// Check MMDD.
	if num < 101 {
		return t, errors.Trace(ErrWrongValue.GenWithStackByArgs(TimeStr, strconv.FormatInt(num, 10)))
	}

	// Adjust year
	// YYMMDD, year: 2000-2069
	if num <= (70-1)*10000+1231 {
		num = (num + 20000000) * 1000000
		return getTime(sc, num, t.Type())
	}

	// Check YYMMDD.
	if num < 70*10000+101 {
		return t, errors.Trace(ErrWrongValue.GenWithStackByArgs(TimeStr, num))
	}

	// Adjust year
	// YYMMDD, year: 1970-1999
	if num <= 991231 {
		num = (num + 19000000) * 1000000
		return getTime(sc, num, t.Type())
	}

	// Check YYYYMMDD.
	if num < 10000101 {
		return t, errors.Trace(ErrWrongValue.GenWithStackByArgs(TimeStr, num))
	}

	// Adjust hour/min/second.
	if num <= 99991231 {
		num = num * 1000000
		return getTime(sc, num, t.Type())
	}

	// Check MMDDHHMMSS.
	if num < 101000000 {
		return t, errors.Trace(ErrWrongValue.GenWithStackByArgs(TimeStr, num))
	}

	// Set TypeDatetime type.
	t.SetType(mysql.TypeDatetime)

	// Adjust year
	// YYMMDDHHMMSS, 2000-2069
	if num <= 69*10000000000+1231235959 {
		num = num + 20000000000000
		return getTime(sc, num, t.Type())
	}

	// Check YYYYMMDDHHMMSS.
	if num < 70*10000000000+101000000 {
		return t, errors.Trace(ErrWrongValue.GenWithStackByArgs(TimeStr, num))
	}

	// Adjust year
	// YYMMDDHHMMSS, 1970-1999
	if num <= 991231235959 {
		num = num + 19000000000000
		return getTime(sc, num, t.Type())
	}

	return getTime(sc, num, t.Type())
}

// ParseTime parses a formatted string with type tp and specific fsp.
// Type is TypeDatetime, TypeTimestamp and TypeDate.
// Fsp is in range [0, 6].
// MySQL supports many valid datetime format, but still has some limitation.
// If delimiter exists, the date part and time part is separated by a space or T,
// other punctuation character can be used as the delimiter between date parts or time parts.
// If no delimiter, the format must be YYYYMMDDHHMMSS or YYMMDDHHMMSS
// If we have fractional seconds part, we must use decimal points as the delimiter.
// The valid datetime range is from '1000-01-01 00:00:00.000000' to '9999-12-31 23:59:59.999999'.
// The valid timestamp range is from '1970-01-01 00:00:01.000000' to '2038-01-19 03:14:07.999999'.
// The valid date range is from '1000-01-01' to '9999-12-31'
func ParseTime(sc *stmtctx.StatementContext, str string, tp byte, fsp int8) (Time, error) {
	return parseTime(sc, str, tp, fsp, false)
}

// ParseTimeFromFloatString is similar to ParseTime, except that it's used to parse a float converted string.
func ParseTimeFromFloatString(sc *stmtctx.StatementContext, str string, tp byte, fsp int8) (Time, error) {
	// MySQL compatibility: 0.0 should not be converted to null, see #11203
	if len(str) >= 3 && str[:3] == "0.0" {
		return NewTime(ZeroCoreTime, tp, DefaultFsp), nil
	}
	return parseTime(sc, str, tp, fsp, true)
}

func parseTime(sc *stmtctx.StatementContext, str string, tp byte, fsp int8, isFloat bool) (Time, error) {
	fsp, err := CheckFsp(int(fsp))
	if err != nil {
		return NewTime(ZeroCoreTime, tp, DefaultFsp), errors.Trace(err)
	}

	t, err := parseDatetime(sc, str, fsp, isFloat)
	if err != nil {
		return NewTime(ZeroCoreTime, tp, DefaultFsp), errors.Trace(err)
	}

	t.SetType(tp)
	if err = t.check(sc); err != nil {
		return NewTime(ZeroCoreTime, tp, DefaultFsp), errors.Trace(err)
	}
	return t, nil
}

// ParseDatetime is a helper function wrapping ParseTime with datetime type and default fsp.
func ParseDatetime(sc *stmtctx.StatementContext, str string) (Time, error) {
	return ParseTime(sc, str, mysql.TypeDatetime, GetFsp(str))
}

// ParseTimestamp is a helper function wrapping ParseTime with timestamp type and default fsp.
func ParseTimestamp(sc *stmtctx.StatementContext, str string) (Time, error) {
	return ParseTime(sc, str, mysql.TypeTimestamp, GetFsp(str))
}

// ParseDate is a helper function wrapping ParseTime with date type.
func ParseDate(sc *stmtctx.StatementContext, str string) (Time, error) {
	// date has no fractional seconds precision
	return ParseTime(sc, str, mysql.TypeDate, MinFsp)
}

// ParseTimeFromNum parses a formatted int64,
// returns the value which type is tp.
func ParseTimeFromNum(sc *stmtctx.StatementContext, num int64, tp byte, fsp int8) (Time, error) {
	// MySQL compatibility: 0 should not be converted to null, see #11203
	if num == 0 {
		return NewTime(ZeroCoreTime, tp, DefaultFsp), nil
	}
	fsp, err := CheckFsp(int(fsp))
	if err != nil {
		return NewTime(ZeroCoreTime, tp, DefaultFsp), errors.Trace(err)
	}

	t, err := parseDateTimeFromNum(sc, num)
	if err != nil {
		return NewTime(ZeroCoreTime, tp, DefaultFsp), errors.Trace(err)
	}

	t.SetType(tp)
	t.SetFsp(fsp)
	if err := t.check(sc); err != nil {
		return NewTime(ZeroCoreTime, tp, DefaultFsp), errors.Trace(err)
	}
	return t, nil
}

// ParseDatetimeFromNum is a helper function wrapping ParseTimeFromNum with datetime type and default fsp.
func ParseDatetimeFromNum(sc *stmtctx.StatementContext, num int64) (Time, error) {
	return ParseTimeFromNum(sc, num, mysql.TypeDatetime, DefaultFsp)
}

// ParseTimestampFromNum is a helper function wrapping ParseTimeFromNum with timestamp type and default fsp.
func ParseTimestampFromNum(sc *stmtctx.StatementContext, num int64) (Time, error) {
	return ParseTimeFromNum(sc, num, mysql.TypeTimestamp, DefaultFsp)
}

// ParseDateFromNum is a helper function wrapping ParseTimeFromNum with date type.
func ParseDateFromNum(sc *stmtctx.StatementContext, num int64) (Time, error) {
	// date has no fractional seconds precision
	return ParseTimeFromNum(sc, num, mysql.TypeDate, MinFsp)
}

// TimeFromDays Converts a day number to a date.
func TimeFromDays(num int64) Time {
	if num < 0 {
		return NewTime(FromDate(0, 0, 0, 0, 0, 0, 0), mysql.TypeDate, 0)
	}
	year, month, day := getDateFromDaynr(uint(num))

	return NewTime(FromDate(int(year), int(month), int(day), 0, 0, 0, 0), mysql.TypeDate, 0)
}

func checkDateType(t CoreTime, allowZeroInDate, allowInvalidDate bool) error {
	year, month, day := t.Year(), t.Month(), t.Day()
	if year == 0 && month == 0 && day == 0 {
		return nil
	}

	if !allowZeroInDate && (month == 0 || day == 0) {
		return ErrWrongValue.GenWithStackByArgs(DateTimeStr, fmt.Sprintf("%04d-%02d-%02d", year, month, day))
	}

	if err := checkDateRange(t); err != nil {
		return errors.Trace(err)
	}

	if err := checkMonthDay(year, month, day, allowInvalidDate); err != nil {
		return errors.Trace(err)
	}

	return nil
}

func checkDateRange(t CoreTime) error {
	// Oddly enough, MySQL document says date range should larger than '1000-01-01',
	// but we can insert '0001-01-01' actually.
	if t.Year() < 0 || t.Month() < 0 || t.Day() < 0 {
		return errors.Trace(ErrWrongValue.GenWithStackByArgs(TimeStr, t))
	}
	if compareTime(t, MaxDatetime) > 0 {
		return errors.Trace(ErrWrongValue.GenWithStackByArgs(TimeStr, t))
	}
	return nil
}

func checkMonthDay(year, month, day int, allowInvalidDate bool) error {
	if month < 0 || month > 12 {
		return errors.Trace(ErrWrongValue.GenWithStackByArgs(DateTimeStr, fmt.Sprintf("%d-%d-%d", year, month, day)))
	}

	maxDay := 31
	if !allowInvalidDate {
		if month > 0 {
			maxDay = maxDaysInMonth[month-1]
		}
		if month == 2 && !isLeapYear(uint16(year)) {
			maxDay = 28
		}
	}

	if day < 0 || day > maxDay {
		return errors.Trace(ErrWrongValue.GenWithStackByArgs(DateTimeStr, fmt.Sprintf("%d-%d-%d", year, month, day)))
	}
	return nil
}

func checkTimestampType(sc *stmtctx.StatementContext, t CoreTime) error {
	if compareTime(t, ZeroCoreTime) == 0 {
		return nil
	}

	if sc == nil {
		return errors.New("statementContext is required during checkTimestampType")
	}

	var checkTime CoreTime
	if sc.TimeZone != BoundTimezone {
		convertTime := NewTime(t, mysql.TypeTimestamp, DefaultFsp)
		err := convertTime.ConvertTimeZone(sc.TimeZone, BoundTimezone)
		if err != nil {
			return err
		}
		checkTime = convertTime.coreTime
	} else {
		checkTime = t
	}
	if compareTime(checkTime, MaxTimestamp.coreTime) > 0 || compareTime(checkTime, MinTimestamp.coreTime) < 0 {
		return errors.Trace(ErrWrongValue.GenWithStackByArgs(TimeStr, t))
	}

	if _, err := t.GoTime(sc.TimeZone); err != nil {
		return errors.Trace(err)
	}

	return nil
}

func checkDatetimeType(t CoreTime, allowZeroInDate, allowInvalidDate bool) error {
	if err := checkDateType(t, allowZeroInDate, allowInvalidDate); err != nil {
		return errors.Trace(err)
	}

	hour, minute, second := t.Hour(), t.Minute(), t.Second()
	if hour < 0 || hour >= 24 {
		return errors.Trace(ErrWrongValue.GenWithStackByArgs(TimeStr, hour))
	}
	if minute < 0 || minute >= 60 {
		return errors.Trace(ErrWrongValue.GenWithStackByArgs(TimeStr, minute))
	}
	if second < 0 || second >= 60 {
		return errors.Trace(ErrWrongValue.GenWithStackByArgs(TimeStr, second))
	}

	return nil
}

// ExtractDatetimeNum extracts time value number from datetime unit and format.
func ExtractDatetimeNum(t *Time, unit string) (int64, error) {
	// TODO: Consider time_zone variable.
	switch strings.ToUpper(unit) {
	case "DAY":
		return int64(t.Day()), nil
	case "WEEK":
		week := t.Week(0)
		return int64(week), nil
	case "MONTH":
		return int64(t.Month()), nil
	case "QUARTER":
		m := int64(t.Month())
		// 1 - 3 -> 1
		// 4 - 6 -> 2
		// 7 - 9 -> 3
		// 10 - 12 -> 4
		return (m + 2) / 3, nil
	case "YEAR":
		return int64(t.Year()), nil
	case "DAY_MICROSECOND":
		h, m, s := t.Clock()
		d := t.Day()
		return int64(d*1000000+h*10000+m*100+s)*1000000 + int64(t.Microsecond()), nil
	case "DAY_SECOND":
		h, m, s := t.Clock()
		d := t.Day()
		return int64(d)*1000000 + int64(h)*10000 + int64(m)*100 + int64(s), nil
	case "DAY_MINUTE":
		h, m, _ := t.Clock()
		d := t.Day()
		return int64(d)*10000 + int64(h)*100 + int64(m), nil
	case "DAY_HOUR":
		h, _, _ := t.Clock()
		d := t.Day()
		return int64(d)*100 + int64(h), nil
	case "YEAR_MONTH":
		y, m := t.Year(), t.Month()
		return int64(y)*100 + int64(m), nil
	default:
		return 0, errors.Errorf("invalid unit %s", unit)
	}
}

// ExtractDurationNum extracts duration value number from duration unit and format.
func ExtractDurationNum(d *Duration, unit string) (int64, error) {
	switch strings.ToUpper(unit) {
	case "MICROSECOND":
		return int64(d.MicroSecond()), nil
	case "SECOND":
		return int64(d.Second()), nil
	case "MINUTE":
		return int64(d.Minute()), nil
	case "HOUR":
		return int64(d.Hour()), nil
	case "SECOND_MICROSECOND":
		return int64(d.Second())*1000000 + int64(d.MicroSecond()), nil
	case "MINUTE_MICROSECOND":
		return int64(d.Minute())*100000000 + int64(d.Second())*1000000 + int64(d.MicroSecond()), nil
	case "MINUTE_SECOND":
		return int64(d.Minute()*100 + d.Second()), nil
	case "HOUR_MICROSECOND":
		return int64(d.Hour())*10000000000 + int64(d.Minute())*100000000 + int64(d.Second())*1000000 + int64(d.MicroSecond()), nil
	case "HOUR_SECOND":
		return int64(d.Hour())*10000 + int64(d.Minute())*100 + int64(d.Second()), nil
	case "HOUR_MINUTE":
		return int64(d.Hour())*100 + int64(d.Minute()), nil
	default:
		return 0, errors.Errorf("invalid unit %s", unit)
	}
}

// parseSingleTimeValue parse the format according the given unit. If we set strictCheck true, we'll check whether
// the converted value not exceed the range of MySQL's TIME type.
// The first four returned values are year, month, day and nanosecond.
func parseSingleTimeValue(unit string, format string, strictCheck bool) (int64, int64, int64, int64, error) {
	// Format is a preformatted number, it format should be A[.[B]].
	decimalPointPos := strings.IndexRune(format, '.')
	if decimalPointPos == -1 {
		decimalPointPos = len(format)
	}
	sign := int64(1)
	if len(format) > 0 && format[0] == '-' {
		sign = int64(-1)
	}
	iv, err := strconv.ParseInt(format[0:decimalPointPos], 10, 64)
	if err != nil {
		return 0, 0, 0, 0, ErrWrongValue.GenWithStackByArgs(DateTimeStr, format)
	}
	riv := iv // Rounded integer value

	dv := int64(0)
	lf := len(format) - 1
	// Has fraction part
	if decimalPointPos < lf {
		if lf-decimalPointPos >= 6 {
			// MySQL rounds down to 1e-6.
			if dv, err = strconv.ParseInt(format[decimalPointPos+1:decimalPointPos+7], 10, 64); err != nil {
				return 0, 0, 0, 0, ErrWrongValue.GenWithStackByArgs(DateTimeStr, format)
			}
		} else {
			if dv, err = strconv.ParseInt(format[decimalPointPos+1:]+"000000"[:6-(lf-decimalPointPos)], 10, 64); err != nil {
				return 0, 0, 0, 0, ErrWrongValue.GenWithStackByArgs(DateTimeStr, format)
			}
		}
		if dv >= 500000 { // Round up, and we should keep 6 digits for microsecond, so dv should in [000000, 999999].
			riv += sign
		}
		if unit != "SECOND" {
			err = ErrTruncatedWrongVal.GenWithStackByArgs(format)
		}
		dv *= sign
	}
	switch strings.ToUpper(unit) {
	case "MICROSECOND":
		if strictCheck && tidbMath.Abs(riv) > TimeMaxValueSeconds*1000 {
			return 0, 0, 0, 0, ErrDatetimeFunctionOverflow.GenWithStackByArgs("time")
		}
		dayCount := riv / int64(GoDurationDay/gotime.Microsecond)
		riv %= int64(GoDurationDay / gotime.Microsecond)
		return 0, 0, dayCount, riv * int64(gotime.Microsecond), err
	case "SECOND":
		if strictCheck && tidbMath.Abs(iv) > TimeMaxValueSeconds {
			return 0, 0, 0, 0, ErrDatetimeFunctionOverflow.GenWithStackByArgs("time")
		}
		dayCount := iv / int64(GoDurationDay/gotime.Second)
		iv %= int64(GoDurationDay / gotime.Second)
		return 0, 0, dayCount, iv*int64(gotime.Second) + dv*int64(gotime.Microsecond), err
	case "MINUTE":
		if strictCheck && tidbMath.Abs(riv) > TimeMaxHour*60+TimeMaxMinute {
			return 0, 0, 0, 0, ErrDatetimeFunctionOverflow.GenWithStackByArgs("time")
		}
		dayCount := riv / int64(GoDurationDay/gotime.Minute)
		riv %= int64(GoDurationDay / gotime.Minute)
		return 0, 0, dayCount, riv * int64(gotime.Minute), err
	case "HOUR":
		if strictCheck && tidbMath.Abs(riv) > TimeMaxHour {
			return 0, 0, 0, 0, ErrDatetimeFunctionOverflow.GenWithStackByArgs("time")
		}
		dayCount := riv / 24
		riv %= 24
		return 0, 0, dayCount, riv * int64(gotime.Hour), err
	case "DAY":
		if strictCheck && tidbMath.Abs(riv) > TimeMaxHour/24 {
			return 0, 0, 0, 0, ErrDatetimeFunctionOverflow.GenWithStackByArgs("time")
		}
		return 0, 0, riv, 0, err
	case "WEEK":
		if strictCheck && 7*tidbMath.Abs(riv) > TimeMaxHour/24 {
			return 0, 0, 0, 0, ErrDatetimeFunctionOverflow.GenWithStackByArgs("time")
		}
		return 0, 0, 7 * riv, 0, err
	case "MONTH":
		if strictCheck && tidbMath.Abs(riv) > 1 {
			return 0, 0, 0, 0, ErrDatetimeFunctionOverflow.GenWithStackByArgs("time")
		}
		return 0, riv, 0, 0, err
	case "QUARTER":
		if strictCheck {
			return 0, 0, 0, 0, ErrDatetimeFunctionOverflow.GenWithStackByArgs("time")
		}
		return 0, 3 * riv, 0, 0, err
	case "YEAR":
		if strictCheck {
			return 0, 0, 0, 0, ErrDatetimeFunctionOverflow.GenWithStackByArgs("time")
		}
		return riv, 0, 0, 0, err
	}

	return 0, 0, 0, 0, errors.Errorf("invalid singel timeunit - %s", unit)
}

// parseTimeValue gets years, months, days, nanoseconds from a string
// nanosecond will not exceed length of single day
// MySQL permits any punctuation delimiter in the expr format.
// See https://dev.mysql.com/doc/refman/8.0/en/expressions.html#temporal-intervals
func parseTimeValue(format string, index, cnt int) (int64, int64, int64, int64, error) {
	neg := false
	originalFmt := format
	format = strings.TrimSpace(format)
	if len(format) > 0 && format[0] == '-' {
		neg = true
		format = format[1:]
	}
	fields := make([]string, TimeValueCnt)
	for i := range fields {
		fields[i] = "0"
	}
	matches := numericRegex.FindAllString(format, -1)
	if len(matches) > cnt {
		return 0, 0, 0, 0, ErrWrongValue.GenWithStackByArgs(DateTimeStr, originalFmt)
	}
	for i := range matches {
		if neg {
			fields[index] = "-" + matches[len(matches)-1-i]
		} else {
			fields[index] = matches[len(matches)-1-i]
		}
		index--
	}

	years, err := strconv.ParseInt(fields[YearIndex], 10, 64)
	if err != nil {
		return 0, 0, 0, 0, ErrWrongValue.GenWithStackByArgs(DateTimeStr, originalFmt)
	}
	months, err := strconv.ParseInt(fields[MonthIndex], 10, 64)
	if err != nil {
		return 0, 0, 0, 0, ErrWrongValue.GenWithStackByArgs(DateTimeStr, originalFmt)
	}
	days, err := strconv.ParseInt(fields[DayIndex], 10, 64)
	if err != nil {
		return 0, 0, 0, 0, ErrWrongValue.GenWithStackByArgs(DateTimeStr, originalFmt)
	}

	hours, err := strconv.ParseInt(fields[HourIndex], 10, 64)
	if err != nil {
		return 0, 0, 0, 0, ErrWrongValue.GenWithStackByArgs(DateTimeStr, originalFmt)
	}
	minutes, err := strconv.ParseInt(fields[MinuteIndex], 10, 64)
	if err != nil {
		return 0, 0, 0, 0, ErrWrongValue.GenWithStackByArgs(DateTimeStr, originalFmt)
	}
	seconds, err := strconv.ParseInt(fields[SecondIndex], 10, 64)
	if err != nil {
		return 0, 0, 0, 0, ErrWrongValue.GenWithStackByArgs(DateTimeStr, originalFmt)
	}
	microseconds, err := strconv.ParseInt(alignFrac(fields[MicrosecondIndex], int(MaxFsp)), 10, 64)
	if err != nil {
		return 0, 0, 0, 0, ErrWrongValue.GenWithStackByArgs(DateTimeStr, originalFmt)
	}
	seconds = hours*3600 + minutes*60 + seconds
	days += seconds / (3600 * 24)
	seconds %= 3600 * 24
	return years, months, days, seconds*int64(gotime.Second) + microseconds*int64(gotime.Microsecond), nil
}

func parseAndValidateDurationValue(format string, index, cnt int) (int64, error) {
	year, month, day, nano, err := parseTimeValue(format, index, cnt)
	if err != nil {
		return 0, err
	}
	if year != 0 || month != 0 || tidbMath.Abs(day) > TimeMaxHour/24 {
		return 0, ErrDatetimeFunctionOverflow.GenWithStackByArgs("time")
	}
	dur := day*int64(GoDurationDay) + nano
	if tidbMath.Abs(dur) > int64(MaxTime) {
		return 0, ErrDatetimeFunctionOverflow.GenWithStackByArgs("time")
	}
	return dur, nil
}

// ParseDurationValue parses time value from time unit and format.
// Returns y years m months d days + n nanoseconds
// Nanoseconds will no longer than one day.
func ParseDurationValue(unit string, format string) (y int64, m int64, d int64, n int64, _ error) {
	switch strings.ToUpper(unit) {
	case "MICROSECOND", "SECOND", "MINUTE", "HOUR", "DAY", "WEEK", "MONTH", "QUARTER", "YEAR":
		return parseSingleTimeValue(unit, format, false)
	case "SECOND_MICROSECOND":
		return parseTimeValue(format, MicrosecondIndex, SecondMicrosecondMaxCnt)
	case "MINUTE_MICROSECOND":
		return parseTimeValue(format, MicrosecondIndex, MinuteMicrosecondMaxCnt)
	case "MINUTE_SECOND":
		return parseTimeValue(format, SecondIndex, MinuteSecondMaxCnt)
	case "HOUR_MICROSECOND":
		return parseTimeValue(format, MicrosecondIndex, HourMicrosecondMaxCnt)
	case "HOUR_SECOND":
		return parseTimeValue(format, SecondIndex, HourSecondMaxCnt)
	case "HOUR_MINUTE":
		return parseTimeValue(format, MinuteIndex, HourMinuteMaxCnt)
	case "DAY_MICROSECOND":
		return parseTimeValue(format, MicrosecondIndex, DayMicrosecondMaxCnt)
	case "DAY_SECOND":
		return parseTimeValue(format, SecondIndex, DaySecondMaxCnt)
	case "DAY_MINUTE":
		return parseTimeValue(format, MinuteIndex, DayMinuteMaxCnt)
	case "DAY_HOUR":
		return parseTimeValue(format, HourIndex, DayHourMaxCnt)
	case "YEAR_MONTH":
		return parseTimeValue(format, MonthIndex, YearMonthMaxCnt)
	default:
		return 0, 0, 0, 0, errors.Errorf("invalid single timeunit - %s", unit)
	}
}

// ExtractDurationValue extract the value from format to Duration.
func ExtractDurationValue(unit string, format string) (Duration, error) {
	unit = strings.ToUpper(unit)
	switch unit {
	case "MICROSECOND", "SECOND", "MINUTE", "HOUR", "DAY", "WEEK", "MONTH", "QUARTER", "YEAR":
		_, month, day, nano, err := parseSingleTimeValue(unit, format, true)
		if err != nil {
			return ZeroDuration, err
		}
		dur := Duration{Duration: gotime.Duration((month*30+day)*int64(GoDurationDay) + nano)}
		if unit == "MICROSECOND" {
			dur.Fsp = MaxFsp
		}
		return dur, err
	case "SECOND_MICROSECOND":
		d, err := parseAndValidateDurationValue(format, MicrosecondIndex, SecondMicrosecondMaxCnt)
		if err != nil {
			return ZeroDuration, err
		}
		return Duration{Duration: gotime.Duration(d), Fsp: MaxFsp}, nil
	case "MINUTE_MICROSECOND":
		d, err := parseAndValidateDurationValue(format, MicrosecondIndex, MinuteMicrosecondMaxCnt)
		if err != nil {
			return ZeroDuration, err
		}
		return Duration{Duration: gotime.Duration(d), Fsp: MaxFsp}, nil
	case "MINUTE_SECOND":
		d, err := parseAndValidateDurationValue(format, SecondIndex, MinuteSecondMaxCnt)
		if err != nil {
			return ZeroDuration, err
		}
		return Duration{Duration: gotime.Duration(d), Fsp: MaxFsp}, nil
	case "HOUR_MICROSECOND":
		d, err := parseAndValidateDurationValue(format, MicrosecondIndex, HourMicrosecondMaxCnt)
		if err != nil {
			return ZeroDuration, err
		}
		return Duration{Duration: gotime.Duration(d), Fsp: MaxFsp}, nil
	case "HOUR_SECOND":
		d, err := parseAndValidateDurationValue(format, SecondIndex, HourSecondMaxCnt)
		if err != nil {
			return ZeroDuration, err
		}
		return Duration{Duration: gotime.Duration(d), Fsp: MaxFsp}, nil
	case "HOUR_MINUTE":
		d, err := parseAndValidateDurationValue(format, MinuteIndex, HourMinuteMaxCnt)
		if err != nil {
			return ZeroDuration, err
		}
		return Duration{Duration: gotime.Duration(d), Fsp: 0}, nil
	case "DAY_MICROSECOND":
		d, err := parseAndValidateDurationValue(format, MicrosecondIndex, DayMicrosecondMaxCnt)
		if err != nil {
			return ZeroDuration, err
		}
		return Duration{Duration: gotime.Duration(d), Fsp: MaxFsp}, nil
	case "DAY_SECOND":
		d, err := parseAndValidateDurationValue(format, SecondIndex, DaySecondMaxCnt)
		if err != nil {
			return ZeroDuration, err
		}
		return Duration{Duration: gotime.Duration(d), Fsp: MaxFsp}, nil
	case "DAY_MINUTE":
		d, err := parseAndValidateDurationValue(format, MinuteIndex, DayMinuteMaxCnt)
		if err != nil {
			return ZeroDuration, err
		}
		return Duration{Duration: gotime.Duration(d), Fsp: 0}, nil
	case "DAY_HOUR":
		d, err := parseAndValidateDurationValue(format, HourIndex, DayHourMaxCnt)
		if err != nil {
			return ZeroDuration, err
		}
		return Duration{Duration: gotime.Duration(d), Fsp: 0}, nil
	case "YEAR_MONTH":
		_, err := parseAndValidateDurationValue(format, MonthIndex, YearMonthMaxCnt)
		if err != nil {
			return ZeroDuration, err
		}
		// MONTH must exceed the limit of mysql's duration. So just returns overflow error.
		return ZeroDuration, ErrDatetimeFunctionOverflow.GenWithStackByArgs("time")
	default:
		return ZeroDuration, errors.Errorf("invalid single timeunit - %s", unit)
	}
}

// IsClockUnit returns true when unit is interval unit with hour, minute or second.
func IsClockUnit(unit string) bool {
	switch strings.ToUpper(unit) {
	case "MICROSECOND", "SECOND", "MINUTE", "HOUR",
		"SECOND_MICROSECOND", "MINUTE_MICROSECOND", "MINUTE_SECOND",
		"HOUR_MICROSECOND", "HOUR_SECOND", "HOUR_MINUTE",
		"DAY_MICROSECOND", "DAY_SECOND", "DAY_MINUTE", "DAY_HOUR":
		return true
	default:
		return false
	}
}

// IsDateFormat returns true when the specified time format could contain only date.
func IsDateFormat(format string) bool {
	format = strings.TrimSpace(format)
	seps := ParseDateFormat(format)
	length := len(format)
	switch len(seps) {
	case 1:
		if (length == 8) || (length == 6) {
			return true
		}
	case 3:
		return true
	}
	return false
}

// ParseTimeFromInt64 parses mysql time value from int64.
func ParseTimeFromInt64(sc *stmtctx.StatementContext, num int64) (Time, error) {
	return parseDateTimeFromNum(sc, num)
}

// DateFormat returns a textual representation of the time value formatted
// according to layout.
// See http://dev.mysql.com/doc/refman/5.7/en/date-and-time-functions.html#function_date-format
func (t Time) DateFormat(layout string) (string, error) {
	var buf bytes.Buffer
	inPatternMatch := false
	for _, b := range layout {
		if inPatternMatch {
			if err := t.convertDateFormat(b, &buf); err != nil {
				return "", errors.Trace(err)
			}
			inPatternMatch = false
			continue
		}

		// It's not in pattern match now.
		if b == '%' {
			inPatternMatch = true
		} else {
			buf.WriteRune(b)
		}
	}
	return buf.String(), nil
}

var abbrevWeekdayName = []string{
	"Sun", "Mon", "Tue",
	"Wed", "Thu", "Fri", "Sat",
}

func (t Time) convertDateFormat(b rune, buf *bytes.Buffer) error {
	switch b {
	case 'b':
		m := t.Month()
		if m == 0 || m > 12 {
			return errors.Trace(ErrWrongValue.GenWithStackByArgs(TimeStr, m))
		}
		buf.WriteString(MonthNames[m-1][:3])
	case 'M':
		m := t.Month()
		if m == 0 || m > 12 {
			return errors.Trace(ErrWrongValue.GenWithStackByArgs(TimeStr, m))
		}
		buf.WriteString(MonthNames[m-1])
	case 'm':
		buf.WriteString(FormatIntWidthN(t.Month(), 2))
	case 'c':
		buf.WriteString(strconv.FormatInt(int64(t.Month()), 10))
	case 'D':
		buf.WriteString(strconv.FormatInt(int64(t.Day()), 10))
		buf.WriteString(abbrDayOfMonth(t.Day()))
	case 'd':
		buf.WriteString(FormatIntWidthN(t.Day(), 2))
	case 'e':
		buf.WriteString(strconv.FormatInt(int64(t.Day()), 10))
	case 'j':
		fmt.Fprintf(buf, "%03d", t.YearDay())
	case 'H':
		buf.WriteString(FormatIntWidthN(t.Hour(), 2))
	case 'k':
		buf.WriteString(strconv.FormatInt(int64(t.Hour()), 10))
	case 'h', 'I':
		t := t.Hour()
		if t%12 == 0 {
			buf.WriteString("12")
		} else {
			buf.WriteString(FormatIntWidthN(t%12, 2))
		}
	case 'l':
		t := t.Hour()
		if t%12 == 0 {
			buf.WriteString("12")
		} else {
			buf.WriteString(strconv.FormatInt(int64(t%12), 10))
		}
	case 'i':
		buf.WriteString(FormatIntWidthN(t.Minute(), 2))
	case 'p':
		hour := t.Hour()
		if hour/12%2 == 0 {
			buf.WriteString("AM")
		} else {
			buf.WriteString("PM")
		}
	case 'r':
		h := t.Hour()
		h %= 24
		switch {
		case h == 0:
			fmt.Fprintf(buf, "%02d:%02d:%02d AM", 12, t.Minute(), t.Second())
		case h == 12:
			fmt.Fprintf(buf, "%02d:%02d:%02d PM", 12, t.Minute(), t.Second())
		case h < 12:
			fmt.Fprintf(buf, "%02d:%02d:%02d AM", h, t.Minute(), t.Second())
		default:
			fmt.Fprintf(buf, "%02d:%02d:%02d PM", h-12, t.Minute(), t.Second())
		}
	case 'T':
		fmt.Fprintf(buf, "%02d:%02d:%02d", t.Hour(), t.Minute(), t.Second())
	case 'S', 's':
		buf.WriteString(FormatIntWidthN(t.Second(), 2))
	case 'f':
		fmt.Fprintf(buf, "%06d", t.Microsecond())
	case 'U':
		w := t.Week(0)
		buf.WriteString(FormatIntWidthN(w, 2))
	case 'u':
		w := t.Week(1)
		buf.WriteString(FormatIntWidthN(w, 2))
	case 'V':
		w := t.Week(2)
		buf.WriteString(FormatIntWidthN(w, 2))
	case 'v':
		_, w := t.YearWeek(3)
		buf.WriteString(FormatIntWidthN(w, 2))
	case 'a':
		weekday := t.Weekday()
		buf.WriteString(abbrevWeekdayName[weekday])
	case 'W':
		buf.WriteString(t.Weekday().String())
	case 'w':
		buf.WriteString(strconv.FormatInt(int64(t.Weekday()), 10))
	case 'X':
		year, _ := t.YearWeek(2)
		if year < 0 {
			buf.WriteString(strconv.FormatUint(uint64(math.MaxUint32), 10))
		} else {
			buf.WriteString(FormatIntWidthN(year, 4))
		}
	case 'x':
		year, _ := t.YearWeek(3)
		if year < 0 {
			buf.WriteString(strconv.FormatUint(uint64(math.MaxUint32), 10))
		} else {
			buf.WriteString(FormatIntWidthN(year, 4))
		}
	case 'Y':
		buf.WriteString(FormatIntWidthN(t.Year(), 4))
	case 'y':
		str := FormatIntWidthN(t.Year(), 4)
		buf.WriteString(str[2:])
	default:
		buf.WriteRune(b)
	}

	return nil
}

// FormatIntWidthN uses to format int with width. Insufficient digits are filled by 0.
func FormatIntWidthN(num, n int) string {
	numString := strconv.FormatInt(int64(num), 10)
	if len(numString) >= n {
		return numString
	}
	padBytes := make([]byte, n-len(numString))
	for i := range padBytes {
		padBytes[i] = '0'
	}
	return string(padBytes) + numString
}

func abbrDayOfMonth(day int) string {
	var str string
	switch day {
	case 1, 21, 31:
		str = "st"
	case 2, 22:
		str = "nd"
	case 3, 23:
		str = "rd"
	default:
		str = "th"
	}
	return str
}

// StrToDate converts date string according to format.
// See https://dev.mysql.com/doc/refman/5.7/en/date-and-time-functions.html#function_date-format
func (t *Time) StrToDate(sc *stmtctx.StatementContext, date, format string) bool {
	ctx := make(map[string]int)
	var tm Time
	if !strToDate(&tm, date, format, ctx) {
		t.SetCoreTime(ZeroCoreTime)
		t.SetType(mysql.TypeDatetime)
		t.SetFsp(0)
		return false
	}
	if err := mysqlTimeFix(&tm, ctx); err != nil {
		return false
	}

	t.SetCoreTime(tm.coreTime)
	t.SetType(mysql.TypeDatetime)
	return t.check(sc) == nil
}

// mysqlTimeFix fixes the Time use the values in the context.
func mysqlTimeFix(t *Time, ctx map[string]int) error {
	// Key of the ctx is the format char, such as `%j` `%p` and so on.
	if yearOfDay, ok := ctx["%j"]; ok {
		// TODO: Implement the function that converts day of year to yy:mm:dd.
		_ = yearOfDay
	}
	if valueAMorPm, ok := ctx["%p"]; ok {
		if _, ok := ctx["%H"]; ok {
			return ErrWrongValue.GenWithStackByArgs(TimeStr, t)
		}
		if t.Hour() == 0 {
			return ErrWrongValue.GenWithStackByArgs(TimeStr, t)
		}
		if t.Hour() == 12 {
			// 12 is a special hour.
			switch valueAMorPm {
			case constForAM:
				t.setHour(0)
			case constForPM:
				t.setHour(12)
			}
			return nil
		}
		if valueAMorPm == constForPM {
			t.setHour(t.getHour() + 12)
		}
	}
	return nil
}

// strToDate converts date string according to format, returns true on success,
// the value will be stored in argument t or ctx.
func strToDate(t *Time, date string, format string, ctx map[string]int) bool {
	date = skipWhiteSpace(date)
	format = skipWhiteSpace(format)

	token, formatRemain, succ := getFormatToken(format)
	if !succ {
		return false
	}

	if token == "" {
		// Extra characters at the end of date are ignored.
		return true
	}

	if len(date) == 0 {
		ctx[token] = 0
		return true
	}

	dateRemain, succ := matchDateWithToken(t, date, token, ctx)
	if !succ {
		return false
	}

	return strToDate(t, dateRemain, formatRemain, ctx)
}

// getFormatToken takes one format control token from the string.
// format "%d %H %m" will get token "%d" and the remain is " %H %m".
func getFormatToken(format string) (token string, remain string, succ bool) {
	if len(format) == 0 {
		return "", "", true
	}

	// Just one character.
	if len(format) == 1 {
		if format[0] == '%' {
			return "", "", false
		}
		return format, "", true
	}

	// More than one character.
	if format[0] == '%' {
		return format[:2], format[2:], true
	}

	return format[:1], format[1:], true
}

func skipWhiteSpace(input string) string {
	for i, c := range input {
		if !unicode.IsSpace(c) {
			return input[i:]
		}
	}
	return ""
}

var monthAbbrev = map[string]gotime.Month{
	"Jan": gotime.January,
	"Feb": gotime.February,
	"Mar": gotime.March,
	"Apr": gotime.April,
	"May": gotime.May,
	"Jun": gotime.June,
	"Jul": gotime.July,
	"Aug": gotime.August,
	"Sep": gotime.September,
	"Oct": gotime.October,
	"Nov": gotime.November,
	"Dec": gotime.December,
}

type dateFormatParser func(t *Time, date string, ctx map[string]int) (remain string, succ bool)

var dateFormatParserTable = map[string]dateFormatParser{
	"%b": abbreviatedMonth,      // Abbreviated month name (Jan..Dec)
	"%c": monthNumeric,          // Month, numeric (0..12)
	"%d": dayOfMonthNumeric,     // Day of the month, numeric (0..31)
	"%e": dayOfMonthNumeric,     // Day of the month, numeric (0..31)
	"%f": microSeconds,          // Microseconds (000000..999999)
	"%h": hour24TwoDigits,       // Hour (01..12)
	"%H": hour24Numeric,         // Hour (00..23)
	"%I": hour12Numeric,         // Hour (01..12)
	"%i": minutesNumeric,        // Minutes, numeric (00..59)
	"%j": dayOfYearThreeDigits,  // Day of year (001..366)
	"%k": hour24Numeric,         // Hour (0..23)
	"%l": hour12Numeric,         // Hour (1..12)
	"%M": fullNameMonth,         // Month name (January..December)
	"%m": monthNumeric,          // Month, numeric (00..12)
	"%p": isAMOrPM,              // AM or PM
	"%r": time12Hour,            // Time, 12-hour (hh:mm:ss followed by AM or PM)
	"%s": secondsNumeric,        // Seconds (00..59)
	"%S": secondsNumeric,        // Seconds (00..59)
	"%T": time24Hour,            // Time, 24-hour (hh:mm:ss)
	"%Y": yearNumericFourDigits, // Year, numeric, four digits
	// Deprecated since MySQL 5.7.5
	"%y": yearNumericTwoDigits, // Year, numeric (two digits)
	// TODO: Add the following...
	// "%a": abbreviatedWeekday,         // Abbreviated weekday name (Sun..Sat)
	// "%D": dayOfMonthWithSuffix,       // Day of the month with English suffix (0th, 1st, 2nd, 3rd)
	// "%U": weekMode0,                  // Week (00..53), where Sunday is the first day of the week; WEEK() mode 0
	// "%u": weekMode1,                  // Week (00..53), where Monday is the first day of the week; WEEK() mode 1
	// "%V": weekMode2,                  // Week (01..53), where Sunday is the first day of the week; WEEK() mode 2; used with %X
	// "%v": weekMode3,                  // Week (01..53), where Monday is the first day of the week; WEEK() mode 3; used with %x
	// "%W": weekdayName,                // Weekday name (Sunday..Saturday)
	// "%w": dayOfWeek,                  // Day of the week (0=Sunday..6=Saturday)
	// "%X": yearOfWeek,                 // Year for the week where Sunday is the first day of the week, numeric, four digits; used with %V
	// "%x": yearOfWeek,                 // Year for the week, where Monday is the first day of the week, numeric, four digits; used with %v
}

// GetFormatType checks the type(Duration, Date or Datetime) of a format string.
func GetFormatType(format string) (isDuration, isDate bool) {
	format = skipWhiteSpace(format)
	var token string
	var succ bool
	for {
		token, format, succ = getFormatToken(format)
		if len(token) == 0 {
			break
		}
		if !succ {
			isDuration, isDate = false, false
			break
		}
		if len(token) >= 2 && token[0] == '%' {
			switch token[1] {
			case 'h', 'H', 'i', 'I', 's', 'S', 'k', 'l', 'f':
				isDuration = true
			case 'y', 'Y', 'm', 'M', 'c', 'b', 'D', 'd', 'e':
				isDate = true
			}
		}
		if isDuration && isDate {
			break
		}
	}
	return
}

func matchDateWithToken(t *Time, date string, token string, ctx map[string]int) (remain string, succ bool) {
	if parse, ok := dateFormatParserTable[token]; ok {
		return parse(t, date, ctx)
	}

	if strings.HasPrefix(date, token) {
		return date[len(token):], true
	}
	return date, false
}

func parseDigits(input string, count int) (int, bool) {
	if count <= 0 || len(input) < count {
		return 0, false
	}

	v, err := strconv.ParseUint(input[:count], 10, 64)
	if err != nil {
		return int(v), false
	}
	return int(v), true
}

func hour24TwoDigits(t *Time, input string, ctx map[string]int) (string, bool) {
	v, succ := parseDigits(input, 2)
	if !succ || v >= 24 {
		return input, false
	}
	t.setHour(uint8(v))
	return input[2:], true
}

func secondsNumeric(t *Time, input string, ctx map[string]int) (string, bool) {
	result := oneOrTwoDigitRegex.FindString(input)
	length := len(result)

	v, succ := parseDigits(input, length)
	if !succ || v >= 60 {
		return input, false
	}
	t.setSecond(uint8(v))
	return input[length:], true
}

func minutesNumeric(t *Time, input string, ctx map[string]int) (string, bool) {
	result := oneOrTwoDigitRegex.FindString(input)
	length := len(result)

	v, succ := parseDigits(input, length)
	if !succ || v >= 60 {
		return input, false
	}
	t.setMinute(uint8(v))
	return input[length:], true
}

const time12HourLen = len("hh:mm:ssAM")

func time12Hour(t *Time, input string, ctx map[string]int) (string, bool) {
	// hh:mm:ss AM
	if len(input) < time12HourLen {
		return input, false
	}
	hour, succ := parseDigits(input, 2)
	if !succ || hour > 12 || hour == 0 || input[2] != ':' {
		return input, false
	}

	minute, succ := parseDigits(input[3:], 2)
	if !succ || minute > 59 || input[5] != ':' {
		return input, false
	}

	second, succ := parseDigits(input[6:], 2)
	if !succ || second > 59 {
		return input, false
	}

	remain := skipWhiteSpace(input[8:])
	switch {
	case strings.HasPrefix(remain, "AM"):
		t.setHour(uint8(hour))
	case strings.HasPrefix(remain, "PM"):
		t.setHour(uint8(hour + 12))
	default:
		return input, false
	}

	t.setMinute(uint8(minute))
	t.setSecond(uint8(second))
	return remain, true
}

const time24HourLen = len("hh:mm:ss")

func time24Hour(t *Time, input string, ctx map[string]int) (string, bool) {
	// hh:mm:ss
	if len(input) < time24HourLen {
		return input, false
	}

	hour, succ := parseDigits(input, 2)
	if !succ || hour > 23 || input[2] != ':' {
		return input, false
	}

	minute, succ := parseDigits(input[3:], 2)
	if !succ || minute > 59 || input[5] != ':' {
		return input, false
	}

	second, succ := parseDigits(input[6:], 2)
	if !succ || second > 59 {
		return input, false
	}

	t.setHour(uint8(hour))
	t.setMinute(uint8(minute))
	t.setSecond(uint8(second))
	return input[8:], true
}

const (
	constForAM = 1 + iota
	constForPM
)

func isAMOrPM(t *Time, input string, ctx map[string]int) (string, bool) {
	if len(input) < 2 {
		return input, false
	}

	s := strings.ToLower(input[:2])
	switch s {
	case "am":
		ctx["%p"] = constForAM
	case "pm":
		ctx["%p"] = constForPM
	default:
		return input, false
	}
	return input[2:], true
}

// digitRegex: it was used to scan a variable-length monthly day or month in the string. Ex:  "01" or "1" or "30"
var oneOrTwoDigitRegex = regexp.MustCompile("^[0-9]{1,2}")

// oneToSixDigitRegex: it was just for [0, 999999]
var oneToSixDigitRegex = regexp.MustCompile("^[0-9]{0,6}")

// numericRegex: it was for any numeric characters
var numericRegex = regexp.MustCompile("[0-9]+")

func dayOfMonthNumeric(t *Time, input string, ctx map[string]int) (string, bool) {
	result := oneOrTwoDigitRegex.FindString(input) // 0..31
	length := len(result)

	v, ok := parseDigits(input, length)

	if !ok || v > 31 {
		return input, false
	}
	t.setDay(uint8(v))
	return input[length:], true
}

func hour24Numeric(t *Time, input string, ctx map[string]int) (string, bool) {
	result := oneOrTwoDigitRegex.FindString(input) // 0..23
	length := len(result)

	v, ok := parseDigits(input, length)

	if !ok || v > 23 {
		return input, false
	}
	t.setHour(uint8(v))
	ctx["%H"] = v
	return input[length:], true
}

func hour12Numeric(t *Time, input string, ctx map[string]int) (string, bool) {
	result := oneOrTwoDigitRegex.FindString(input) // 1..12
	length := len(result)

	v, ok := parseDigits(input, length)

	if !ok || v > 12 || v == 0 {
		return input, false
	}
	t.setHour(uint8(v))
	return input[length:], true
}

func microSeconds(t *Time, input string, ctx map[string]int) (string, bool) {
	result := oneToSixDigitRegex.FindString(input)
	length := len(result)
	if length == 0 {
		t.setMicrosecond(0)
		return input, true
	}

	v, ok := parseDigits(input, length)

	if !ok {
		return input, false
	}
	for v > 0 && v*10 < 1000000 {
		v *= 10
	}
	t.setMicrosecond(uint32(v))
	return input[length:], true
}

func yearNumericFourDigits(t *Time, input string, ctx map[string]int) (string, bool) {
	return yearNumericNDigits(t, input, ctx, 4)
}

func yearNumericTwoDigits(t *Time, input string, ctx map[string]int) (string, bool) {
	return yearNumericNDigits(t, input, ctx, 2)
}

func yearNumericNDigits(t *Time, input string, ctx map[string]int, n int) (string, bool) {
	effectiveCount, effectiveValue := 0, 0
	for effectiveCount+1 <= n {
		value, succeed := parseDigits(input, effectiveCount+1)
		if !succeed {
			break
		}
		effectiveCount++
		effectiveValue = value
	}
	if effectiveCount == 0 {
		return input, false
	}
	if effectiveCount <= 2 {
		effectiveValue = adjustYear(effectiveValue)
	}
	t.setYear(uint16(effectiveValue))
	return input[effectiveCount:], true
}

func dayOfYearThreeDigits(t *Time, input string, ctx map[string]int) (string, bool) {
	v, succ := parseDigits(input, 3)
	if !succ || v == 0 || v > 366 {
		return input, false
	}
	ctx["%j"] = v
	return input[3:], true
}

func abbreviatedMonth(t *Time, input string, ctx map[string]int) (string, bool) {
	if len(input) >= 3 {
		monthName := input[:3]
		if month, ok := monthAbbrev[monthName]; ok {
			t.setMonth(uint8(month))
			return input[len(monthName):], true
		}
	}
	return input, false
}

func fullNameMonth(t *Time, input string, ctx map[string]int) (string, bool) {
	for i, month := range MonthNames {
		if strings.HasPrefix(input, month) {
			t.setMonth(uint8(i + 1))
			return input[len(month):], true
		}
	}
	return input, false
}

func monthNumeric(t *Time, input string, ctx map[string]int) (string, bool) {
	result := oneOrTwoDigitRegex.FindString(input) // 1..12
	length := len(result)

	v, ok := parseDigits(input, length)

	if !ok || v > 12 {
		return input, false
	}
	t.setMonth(uint8(v))
	return input[length:], true
}

// DateFSP gets fsp from date string.
func DateFSP(date string) (fsp int) {
	i := strings.LastIndex(date, ".")
	if i != -1 {
		fsp = len(date) - i - 1
	}
	return
}

// DateTimeIsOverflow returns if this date is overflow.
// See: https://dev.mysql.com/doc/refman/8.0/en/datetime.html
func DateTimeIsOverflow(sc *stmtctx.StatementContext, date Time) (bool, error) {
	tz := sc.TimeZone
	if tz == nil {
		tz = gotime.Local
	}

	var err error
	var b, e, t gotime.Time
	switch date.Type() {
	case mysql.TypeDate, mysql.TypeDatetime:
		if b, err = MinDatetime.GoTime(tz); err != nil {
			return false, err
		}
		if e, err = MaxDatetime.GoTime(tz); err != nil {
			return false, err
		}
	case mysql.TypeTimestamp:
		minTS, maxTS := MinTimestamp, MaxTimestamp
		if tz != gotime.UTC {
			if err = minTS.ConvertTimeZone(gotime.UTC, tz); err != nil {
				return false, err
			}
			if err = maxTS.ConvertTimeZone(gotime.UTC, tz); err != nil {
				return false, err
			}
		}
		if b, err = minTS.GoTime(tz); err != nil {
			return false, err
		}
		if e, err = maxTS.GoTime(tz); err != nil {
			return false, err
		}
	default:
		return false, nil
	}

	if t, err = date.GoTime(tz); err != nil {
		return false, err
	}

	inRange := (t.After(b) || t.Equal(b)) && (t.Before(e) || t.Equal(e))
	return !inRange, nil
}<|MERGE_RESOLUTION|>--- conflicted
+++ resolved
@@ -677,17 +677,9 @@
 	var err error
 	switch t.Type() {
 	case mysql.TypeTimestamp:
-<<<<<<< HEAD
-		err = checkTimestampType(sc, t.coreTime)
-	case mysql.TypeDatetime:
-		err = checkDatetimeType(t.coreTime, allowZeroInDate, allowInvalidDate)
-	case mysql.TypeDate:
-		err = checkDateType(t.coreTime, allowZeroInDate, allowInvalidDate)
-=======
 		err = checkTimestampType(sc, t.time)
 	case mysql.TypeDatetime, mysql.TypeDate:
-		err = checkDatetimeType(t.time, allowZeroInDate, allowInvalidDate)
->>>>>>> 5c874403
+		err = checkDatetimeType(t.coreTime, allowZeroInDate, allowInvalidDate)
 	}
 	return errors.Trace(err)
 }
