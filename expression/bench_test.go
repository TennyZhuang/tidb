--- conflicted
+++ resolved
@@ -200,15 +200,9 @@
 	b.ReportAllocs()
 }
 
-<<<<<<< HEAD
-func getRandomTime() types.CoreTime {
-	return types.FromDate(rand.Intn(2200), rand.Intn(10)+1, rand.Intn(20)+1,
-		rand.Intn(12), rand.Intn(60), rand.Intn(60), rand.Intn(1000000))
-=======
-func getRandomTime(r *rand.Rand) types.MysqlTime {
+func getRandomTime(r *rand.Rand) types.CoreTime {
 	return types.FromDate(r.Intn(2200), r.Intn(10)+1, r.Intn(20)+1,
 		r.Intn(12), r.Intn(60), r.Intn(60), r.Intn(1000000))
->>>>>>> bb252a45
 
 }
 
