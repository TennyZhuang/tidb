--- conflicted
+++ resolved
@@ -55,16 +55,6 @@
 	ast.Database: {
 		{retEvalType: types.ETString, childrenTypes: []types.EvalType{}},
 	},
-<<<<<<< HEAD
-	ast.User:           {},
-	ast.TiDBDecodeKey:  {},
-	ast.RowCount:       {},
-	ast.CurrentRole:    {},
-	ast.TiDBIsDDLOwner: {},
-	ast.ConnectionID: {
-		{retEvalType: types.ETInt, childrenTypes: []types.EvalType{}},
-	},
-=======
 	ast.User: {},
 	ast.TiDBDecodeKey: {
 		{
@@ -85,8 +75,9 @@
 	ast.TiDBIsDDLOwner: {
 		{retEvalType: types.ETInt, childrenTypes: []types.EvalType{}},
 	},
-	ast.ConnectionID: {},
->>>>>>> 79756747
+	ast.ConnectionID: {
+		{retEvalType: types.ETInt, childrenTypes: []types.EvalType{}},
+	},
 	ast.LastInsertId: {
 		{retEvalType: types.ETInt, childrenTypes: []types.EvalType{}},
 		{retEvalType: types.ETInt, childrenTypes: []types.EvalType{types.ETInt}},
