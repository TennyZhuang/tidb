// Copyright 2019 PingCAP, Inc.
//
// Licensed under the Apache License, Version 2.0 (the "License");
// you may not use this file except in compliance with the License.
// You may obtain a copy of the License at
//
//     http://www.apache.org/licenses/LICENSE-2.0
//
// Unless required by applicable law or agreed to in writing, software
// distributed under the License is distributed on an "AS IS" BASIS,
// See the License for the specific language governing permissions and
// limitations under the License.

package expression

import (
	"encoding/hex"
	"math/rand"
	"testing"

	. "github.com/pingcap/check"
	"github.com/pingcap/parser/ast"
	"github.com/pingcap/tidb/tablecodec"
	"github.com/pingcap/tidb/types"
)

type tidbKeyGener struct {
	inner *defaultGener
}

func (g *tidbKeyGener) gen() interface{} {
	tableID := g.inner.gen().(int64)
	var result []byte
	if rand.Intn(2) == 1 {
		// Generate a record key
		handle := g.inner.gen().(int64)
		result = tablecodec.EncodeRowKeyWithHandle(tableID, handle)
	} else {
		// Generate an index key
		idx := g.inner.gen().(int64)
		result = tablecodec.EncodeTableIndexPrefix(tableID, idx)
	}
	return hex.EncodeToString(result)
}

var vecBuiltinInfoCases = map[string][]vecExprBenchCase{
	ast.Version: {
		{retEvalType: types.ETString, childrenTypes: []types.EvalType{}},
	},
	ast.TiDBVersion: {
		{retEvalType: types.ETString, childrenTypes: []types.EvalType{}},
	},
	ast.CurrentUser: {},
	ast.FoundRows:   {},
	ast.Database: {
		{retEvalType: types.ETString, childrenTypes: []types.EvalType{}},
	},
<<<<<<< HEAD
	ast.User: {},
	ast.TiDBDecodeKey: {
		{
			retEvalType:   types.ETString,
			childrenTypes: []types.EvalType{types.ETString},
			geners: []dataGenerator{&tidbKeyGener{
				inner: &defaultGener{
					nullRation: 0,
					eType:      types.ETInt,
				},
			}},
		},
	},
	ast.RowCount:    {},
=======
	ast.User:          {},
	ast.TiDBDecodeKey: {},
	ast.RowCount: {
		{retEvalType: types.ETInt, childrenTypes: []types.EvalType{}},
	},
>>>>>>> a7854936
	ast.CurrentRole: {},
	ast.TiDBIsDDLOwner: {
		{retEvalType: types.ETInt, childrenTypes: []types.EvalType{}},
	},
	ast.ConnectionID: {},
	ast.LastInsertId: {
		{retEvalType: types.ETInt, childrenTypes: []types.EvalType{}},
		{retEvalType: types.ETInt, childrenTypes: []types.EvalType{types.ETInt}},
	},
}

func (s *testEvaluatorSuite) TestVectorizedBuiltinInfoFunc(c *C) {
	testVectorizedBuiltinFunc(c, vecBuiltinInfoCases)
}

func BenchmarkVectorizedBuiltinInfoFunc(b *testing.B) {
	benchmarkVectorizedBuiltinFunc(b, vecBuiltinInfoCases)
}<|MERGE_RESOLUTION|>--- conflicted
+++ resolved
@@ -55,7 +55,6 @@
 	ast.Database: {
 		{retEvalType: types.ETString, childrenTypes: []types.EvalType{}},
 	},
-<<<<<<< HEAD
 	ast.User: {},
 	ast.TiDBDecodeKey: {
 		{
@@ -69,14 +68,9 @@
 			}},
 		},
 	},
-	ast.RowCount:    {},
-=======
-	ast.User:          {},
-	ast.TiDBDecodeKey: {},
 	ast.RowCount: {
 		{retEvalType: types.ETInt, childrenTypes: []types.EvalType{}},
 	},
->>>>>>> a7854936
 	ast.CurrentRole: {},
 	ast.TiDBIsDDLOwner: {
 		{retEvalType: types.ETInt, childrenTypes: []types.EvalType{}},
